extern crate proc_macro;

mod component;
mod fetch;
mod set;
mod states;

use crate::{fetch::derive_world_query_impl, set::derive_set};
use bevy_macro_utils::{
    derive_boxed_label, ensure_no_collision, get_named_struct_fields, BevyManifest,
};
use proc_macro::TokenStream;
use proc_macro2::Span;
use quote::{format_ident, quote};
use syn::{
<<<<<<< HEAD
    parse::{Parse, ParseStream},
    parse_macro_input, parse_quote,
    punctuated::Punctuated,
    spanned::Spanned,
    ConstParam, DeriveInput, GenericParam, Ident, Index, Meta, MetaList, NestedMeta, Token,
    TypeParam,
=======
    parse_macro_input, parse_quote, punctuated::Punctuated, spanned::Spanned, ConstParam,
    DeriveInput, GenericParam, Ident, Index, Meta, MetaList, NestedMeta, Token, TypeParam,
>>>>>>> a954f3e1
};

mod kw {
    syn::custom_keyword!(error_type);
    syn::custom_keyword!(ignore);
    syn::custom_keyword!(infallible);
}

enum BundleFieldKind {
    Component,
    Ignore,
}

const BUNDLE_ATTRIBUTE_NAME: &str = "bundle";
const BUNDLE_ATTRIBUTE_IGNORE_NAME: &str = "ignore";

#[proc_macro_derive(Bundle, attributes(bundle))]
pub fn derive_bundle(input: TokenStream) -> TokenStream {
    let ast = parse_macro_input!(input as DeriveInput);
    let ecs_path = bevy_ecs_path();

    let named_fields = match get_named_struct_fields(&ast.data) {
        Ok(fields) => &fields.named,
        Err(e) => return e.into_compile_error().into(),
    };

    let mut field_kind = Vec::with_capacity(named_fields.len());

    'field_loop: for field in named_fields.iter() {
        for attr in &field.attrs {
            if attr.path.is_ident(BUNDLE_ATTRIBUTE_NAME) {
                if let Ok(Meta::List(MetaList { nested, .. })) = attr.parse_meta() {
                    if let Some(&NestedMeta::Meta(Meta::Path(ref path))) = nested.first() {
                        if path.is_ident(BUNDLE_ATTRIBUTE_IGNORE_NAME) {
                            field_kind.push(BundleFieldKind::Ignore);
                            continue 'field_loop;
                        }

                        return syn::Error::new(
                            path.span(),
                            format!(
                                "Invalid bundle attribute. Use `{BUNDLE_ATTRIBUTE_IGNORE_NAME}`"
                            ),
                        )
                        .into_compile_error()
                        .into();
                    }

                    return syn::Error::new(attr.span(), format!("Invalid bundle attribute. Use `#[{BUNDLE_ATTRIBUTE_NAME}({BUNDLE_ATTRIBUTE_IGNORE_NAME})]`")).into_compile_error().into();
                }
            }
        }

        field_kind.push(BundleFieldKind::Component);
    }

    let field = named_fields
        .iter()
        .map(|field| field.ident.as_ref().unwrap())
        .collect::<Vec<_>>();
    let field_type = named_fields
        .iter()
        .map(|field| &field.ty)
        .collect::<Vec<_>>();

    let mut field_component_ids = Vec::new();
    let mut field_get_components = Vec::new();
    let mut field_from_components = Vec::new();
    for ((field_type, field_kind), field) in
        field_type.iter().zip(field_kind.iter()).zip(field.iter())
    {
        match field_kind {
            BundleFieldKind::Component => {
                field_component_ids.push(quote! {
                <#field_type as #ecs_path::bundle::Bundle>::component_ids(components, storages, &mut *ids);
                });
                field_get_components.push(quote! {
                    self.#field.get_components(&mut *func);
                });
                field_from_components.push(quote! {
                    #field: <#field_type as #ecs_path::bundle::Bundle>::from_components(ctx, &mut *func),
                });
            }

            BundleFieldKind::Ignore => {
                field_from_components.push(quote! {
                    #field: ::std::default::Default::default(),
                });
            }
        }
    }
    let generics = ast.generics;
    let (impl_generics, ty_generics, where_clause) = generics.split_for_impl();
    let struct_name = &ast.ident;

    TokenStream::from(quote! {
        // SAFETY:
        // - ComponentId is returned in field-definition-order. [from_components] and [get_components] use field-definition-order
        // - `Bundle::get_components` is exactly once for each member. Rely's on the Component -> Bundle implementation to properly pass
        //   the correct `StorageType` into the callback.
        unsafe impl #impl_generics #ecs_path::bundle::Bundle for #struct_name #ty_generics #where_clause {
            fn component_ids(
                components: &mut #ecs_path::component::Components,
                storages: &mut #ecs_path::storage::Storages,
                ids: &mut impl FnMut(#ecs_path::component::ComponentId)
            ){
                #(#field_component_ids)*
            }

            #[allow(unused_variables, non_snake_case)]
            unsafe fn from_components<__T, __F>(ctx: &mut __T, func: &mut __F) -> Self
            where
                __F: FnMut(&mut __T) -> #ecs_path::ptr::OwningPtr<'_>
            {
                Self {
                    #(#field_from_components)*
                }
            }
        }

        impl #impl_generics #ecs_path::bundle::DynamicBundle for #struct_name #ty_generics #where_clause {
            #[allow(unused_variables)]
            #[inline]
            fn get_components(
                self,
                func: &mut impl FnMut(#ecs_path::component::StorageType, #ecs_path::ptr::OwningPtr<'_>)
            ) {
                #(#field_get_components)*
            }
        }
    })
}

fn get_idents(fmt_string: fn(usize) -> String, count: usize) -> Vec<Ident> {
    (0..count)
        .map(|i| Ident::new(&fmt_string(i), Span::call_site()))
        .collect::<Vec<Ident>>()
}

#[proc_macro]
pub fn impl_param_set(_input: TokenStream) -> TokenStream {
    let mut tokens = TokenStream::new();
    let max_params = 8;
    let params = get_idents(|i| format!("P{i}"), max_params);
    let metas = get_idents(|i| format!("m{i}"), max_params);
    let mut param_fn_muts = Vec::new();
    for (i, param) in params.iter().enumerate() {
        let fn_name = Ident::new(&format!("p{i}"), Span::call_site());
        let index = Index::from(i);
        let ordinal = match i {
            1 => "1st".to_owned(),
            2 => "2nd".to_owned(),
            3 => "3rd".to_owned(),
            x => format!("{x}th"),
        };
        let comment =
            format!("Gets exclusive access to the {ordinal} parameter in this [`ParamSet`].");
        param_fn_muts.push(quote! {
            #[doc = #comment]
            /// No other parameters may be accessed while this one is active.
            pub fn #fn_name<'a>(&'a mut self) -> SystemParamItem<'a, 'a, #param> {
                // SAFETY: systems run without conflicts with other systems.
                // Conflicting params in ParamSet are not accessible at the same time
                // ParamSets are guaranteed to not conflict with other SystemParams
                unsafe {
                    #param::get_param(&mut self.param_states.#index, &self.system_meta, self.world, self.change_tick)
                }
            }
        });
    }

    for param_count in 1..=max_params {
        let param = &params[0..param_count];
        let meta = &metas[0..param_count];
        let param_fn_mut = &param_fn_muts[0..param_count];
        tokens.extend(TokenStream::from(quote! {
            // SAFETY: All parameters are constrained to ReadOnlySystemParam, so World is only read
            unsafe impl<'w, 's, #(#param,)*> ReadOnlySystemParam for ParamSet<'w, 's, (#(#param,)*)>
            where #(#param: ReadOnlySystemParam,)*
            { }

            // SAFETY: Relevant parameter ComponentId and ArchetypeComponentId access is applied to SystemMeta. If any ParamState conflicts
            // with any prior access, a panic will occur.
            unsafe impl<'_w, '_s, #(#param: SystemParam,)*> SystemParam for ParamSet<'_w, '_s, (#(#param,)*)>
            {
                type State = (#(#param::State,)*);
                type Item<'w, 's> = ParamSet<'w, 's, (#(#param,)*)>;

                fn init_state(world: &mut World, system_meta: &mut SystemMeta) -> Self::State {
                    #(
                        // Pretend to add each param to the system alone, see if it conflicts
                        let mut #meta = system_meta.clone();
                        #meta.component_access_set.clear();
                        #meta.archetype_component_access.clear();
                        #param::init_state(world, &mut #meta);
                        let #param = #param::init_state(world, &mut system_meta.clone());
                    )*
                    #(
                        system_meta
                            .component_access_set
                            .extend(#meta.component_access_set);
                        system_meta
                            .archetype_component_access
                            .extend(&#meta.archetype_component_access);
                    )*
                    (#(#param,)*)
                }

                fn new_archetype(state: &mut Self::State, archetype: &Archetype, system_meta: &mut SystemMeta) {
                    <(#(#param,)*) as SystemParam>::new_archetype(state, archetype, system_meta);
                }

                fn apply(state: &mut Self::State, system_meta: &SystemMeta, world: &mut World) {
                    <(#(#param,)*) as SystemParam>::apply(state, system_meta, world);
                }

                #[inline]
                unsafe fn get_param<'w, 's>(
                    state: &'s mut Self::State,
                    system_meta: &SystemMeta,
                    world: &'w World,
                    change_tick: Tick,
                ) -> Self::Item<'w, 's> {
                    ParamSet {
                        param_states: state,
                        system_meta: system_meta.clone(),
                        world,
                        change_tick,
                    }
                }
            }

            impl<'w, 's, #(#param: SystemParam,)*> ParamSet<'w, 's, (#(#param,)*)>
            {
                #(#param_fn_mut)*
            }
        }));
    }

    tokens
}

<<<<<<< HEAD
enum SystemParamStructAttribute {
    ErrorType(syn::Ident),
}

impl Parse for SystemParamStructAttribute {
    fn parse(input: ParseStream) -> syn::Result<Self> {
        if input.parse::<kw::error_type>().is_ok() {
            input.parse::<syn::Token!(=)>()?;
            return Ok(Self::ErrorType(input.parse()?));
        }

        Err(syn::Error::new(
            input.span(),
            "Invalid struct-level attribute",
        ))
    }
}

#[derive(Default, PartialEq)]
enum SystemParamFieldAttribute {
    #[default]
    None,
    Ignore,
    Infallible,
}

impl Parse for SystemParamFieldAttribute {
    fn parse(input: ParseStream) -> syn::Result<Self> {
        if input.parse::<kw::ignore>().is_ok() {
            return Ok(Self::Ignore);
        }

        if input.parse::<kw::infallible>().is_ok() {
            return Ok(Self::Infallible);
        }

        Ok(Self::None)
    }
}

static SYSTEM_PARAM_ATTRIBUTE_NAME: &str = "system_param";

=======
>>>>>>> a954f3e1
/// Implement `SystemParam` to use a struct as a parameter in a system
#[proc_macro_derive(SystemParam, attributes(system_param))]
pub fn derive_system_param(input: TokenStream) -> TokenStream {
    let token_stream = input.clone();
    let ast = parse_macro_input!(input as DeriveInput);
<<<<<<< HEAD
    let syn::Data::Struct(syn::DataStruct { fields, ..}) = ast.data else {
=======
    let syn::Data::Struct(syn::DataStruct { fields: field_definitions, .. }) = ast.data else {
>>>>>>> a954f3e1
        return syn::Error::new(ast.span(), "Invalid `SystemParam` type: expected a `struct`")
            .into_compile_error()
            .into();
    };
    let path = bevy_ecs_path();

<<<<<<< HEAD
    let mut error_ty = None;
    for attr in &ast.attrs {
        let Some(attr_ident) = attr.path.get_ident() else { continue };
        if attr_ident == SYSTEM_PARAM_ATTRIBUTE_NAME {
            if error_ty.is_none() {
                match attr.parse_args_with(SystemParamStructAttribute::parse) {
                    Ok(v) => match v {
                        SystemParamStructAttribute::ErrorType(ty) => {
                            error_ty = Some(ty);
                        }
                    },
                    Err(err) => {
                        return err.to_compile_error().into();
                    }
                };
            } else {
                return syn::Error::new(attr.span(), "Attribute `error_type` is already set")
                    .into_compile_error()
                    .into();
            }
        }
    }

=======
>>>>>>> a954f3e1
    let mut field_locals = Vec::new();
    let mut field_getters = Vec::new();
    let mut field_names = Vec::new();
    let mut field_types = Vec::new();
<<<<<<< HEAD
    let mut ignored_fields = Vec::new();
    let mut ignored_field_types = Vec::new();
    for (i, field) in fields.iter().enumerate() {
        let mut attr_state = SystemParamFieldAttribute::default();
        for attr in &field.attrs {
            let Some(attr_ident) = attr.path.get_ident() else { continue; };
            if attr_ident == SYSTEM_PARAM_ATTRIBUTE_NAME {
                if attr_state == SystemParamFieldAttribute::None {
                    attr_state = match attr.parse_args_with(SystemParamFieldAttribute::parse) {
                        Ok(v) => v,
                        Err(err) => {
                            return err.to_compile_error().into();
                        }
                    }
                } else {
                    return syn::Error::new(
                        attr.span(),
                        "Multiple `system_param` field attributes found.",
                    )
                    .into_compile_error()
                    .into();
                }
            }
        }

        let construct_infallible =
            |fls: &mut Vec<Ident>,
             fgs: &mut Vec<proc_macro2::TokenStream>,
             fns: &mut Vec<proc_macro2::TokenStream>,
             fts: &mut Vec<proc_macro2::TokenStream>| {
                let ident = format_ident!("f{i}");
                fls.push(ident.clone());
                fgs.push(quote! {
                    #ident
                });
                let i = Index::from(i);
                let ty = &field.ty;
                fns.push(
                    field
                        .ident
                        .as_ref()
                        .map(|f| quote! { #f })
                        .unwrap_or_else(|| quote! { #i }),
                );
                fts.push(quote! { #ty });
            };

        let construct_fallible =
            |fls: &mut Vec<Ident>,
             fgs: &mut Vec<proc_macro2::TokenStream>,
             fns: &mut Vec<proc_macro2::TokenStream>,
             fts: &mut Vec<proc_macro2::TokenStream>| {
                let ident = format_ident!("f{i}");
                fls.push(ident.clone());
                fgs.push(quote! {
                    match #ident {
                        Ok(o) => o,
                        Err(e) => return Err(e.into()),
                    }
                });
                let i = Index::from(i);
                let ty = &field.ty;
                fns.push(
                    field
                        .ident
                        .as_ref()
                        .map(|f| quote! { #f })
                        .unwrap_or_else(|| quote! { #i }),
                );
                fts.push(
                    quote! { Result<#ty, <#ty as #path::system::FallibleSystemParam>::Error> },
                );
            };

        match attr_state {
            SystemParamFieldAttribute::None => {
                if error_ty.is_none() {
                    construct_infallible(
                        &mut field_locals,
                        &mut field_getters,
                        &mut field_names,
                        &mut field_types,
                    );
                } else {
                    construct_fallible(
                        &mut field_locals,
                        &mut field_getters,
                        &mut field_names,
                        &mut field_types,
                    );
                }
            }
            SystemParamFieldAttribute::Ignore => {
                ignored_fields.push(field.ident.as_ref().unwrap());
                ignored_field_types.push(&field.ty);
            }
            SystemParamFieldAttribute::Infallible => {
                construct_infallible(
                    &mut field_locals,
                    &mut field_getters,
                    &mut field_names,
                    &mut field_types,
                );
            }
        }
=======
    for (i, field) in field_definitions.iter().enumerate() {
        field_locals.push(format_ident!("f{i}"));
        let i = Index::from(i);
        fields.push(
            field
                .ident
                .as_ref()
                .map(|f| quote! { #f })
                .unwrap_or_else(|| quote! { #i }),
        );
        field_types.push(&field.ty);
>>>>>>> a954f3e1
    }

    let generics = ast.generics;

    // Emit an error if there's any unrecognized lifetime names.
    for lt in generics.lifetimes() {
        let ident = &lt.lifetime.ident;
        let w = format_ident!("w");
        let s = format_ident!("s");
        if ident != &w && ident != &s {
            return syn::Error::new_spanned(
                lt,
                r#"invalid lifetime name: expected `'w` or `'s`
 'w -- refers to data stored in the World.
 's -- refers to data stored in the SystemParam's state.'"#,
            )
            .into_compile_error()
            .into();
        }
    }

    let (_impl_generics, ty_generics, where_clause) = generics.split_for_impl();

    let lifetimeless_generics: Vec<_> = generics
        .params
        .iter()
        .filter(|g| !matches!(g, GenericParam::Lifetime(_)))
        .collect();

    let shadowed_lifetimes: Vec<_> = generics.lifetimes().map(|_| quote!('_)).collect();

    let mut punctuated_generics = Punctuated::<_, Token![,]>::new();
    punctuated_generics.extend(lifetimeless_generics.iter().map(|g| match g {
        GenericParam::Type(g) => GenericParam::Type(TypeParam {
            default: None,
            ..g.clone()
        }),
        GenericParam::Const(g) => GenericParam::Const(ConstParam {
            default: None,
            ..g.clone()
        }),
        _ => unreachable!(),
    }));

    let mut punctuated_generic_idents = Punctuated::<_, Token![,]>::new();
    punctuated_generic_idents.extend(lifetimeless_generics.iter().map(|g| match g {
        GenericParam::Type(g) => &g.ident,
        GenericParam::Const(g) => &g.ident,
        _ => unreachable!(),
    }));

    let punctuated_generics_no_bounds: Punctuated<_, Token![,]> = lifetimeless_generics
        .iter()
        .map(|&g| match g.clone() {
            GenericParam::Type(mut g) => {
                g.bounds.clear();
                GenericParam::Type(g)
            }
            g => g,
        })
        .collect();

    let mut tuple_types: Vec<_> = field_types.iter().map(|x| quote! { #x }).collect();
    let mut tuple_patterns: Vec<_> = field_locals.iter().map(|x| quote! { #x }).collect();

    // If the number of fields exceeds the 16-parameter limit,
    // fold the fields into tuples of tuples until we are below the limit.
    const LIMIT: usize = 16;
    while tuple_types.len() > LIMIT {
        let end = Vec::from_iter(tuple_types.drain(..LIMIT));
        tuple_types.push(parse_quote!( (#(#end,)*) ));

        let end = Vec::from_iter(tuple_patterns.drain(..LIMIT));
        tuple_patterns.push(parse_quote!( (#(#end,)*) ));
    }

    // Create a where clause for the `ReadOnlySystemParam` impl.
    // Ensure that each field implements `ReadOnlySystemParam`.
    let mut read_only_generics = generics.clone();
    let read_only_where_clause = read_only_generics.make_where_clause();
    for field_type in &field_types {
        read_only_where_clause
            .predicates
            .push(syn::parse_quote!(#field_type: #path::system::ReadOnlySystemParam));
    }

    let fields_alias =
        ensure_no_collision(format_ident!("__StructFieldsAlias"), token_stream.clone());

    let struct_name = &ast.ident;
    let state_struct_visibility = &ast.vis;
    let state_struct_name = ensure_no_collision(format_ident!("FetchState"), token_stream);

    let (error_ty, trait_ty, get_param_return_ty, get_param_output) = match error_ty {
        Some(err) => (
            quote! { type Error = #err; },
            quote! { #path::system::FallibleSystemParam },
            quote! { Result<Self::Item<'w2, 's2>, <Self::Item<'w2, 's2> as #path::system::FallibleSystemParam>::Error> },
            quote! {
                Ok(#struct_name {
                    #(#field_names: #field_getters,)*
                    #(#ignored_fields: std::default::Default::default(),)*
                })
            },
        ),
        None => (
            quote! {},
            quote! { #path::system::SystemParam },
            quote! { Self::Item<'w2, 's2> },
            quote! {
                #struct_name {
                    #(#field_names: #field_getters,)*
                    #(#ignored_fields: std::default::Default::default(),)*
                }
            },
        ),
    };

    TokenStream::from(quote! {
        // We define the FetchState struct in an anonymous scope to avoid polluting the user namespace.
        // The struct can still be accessed via SystemParam::State, e.g. EventReaderState can be accessed via
        // <EventReader<'static, 'static, T> as SystemParam>::State
        const _: () = {
            // Allows rebinding the lifetimes of each field type.
            type #fields_alias <'w, 's, #punctuated_generics_no_bounds> = (#(#tuple_types,)*);

            #[doc(hidden)]
            #state_struct_visibility struct #state_struct_name <#(#lifetimeless_generics,)*>
            #where_clause {
                state: <#fields_alias::<'static, 'static, #punctuated_generic_idents> as #path::system::SystemParam>::State,
            }

<<<<<<< HEAD
            unsafe impl<'w, 's, #punctuated_generics> #trait_ty for #struct_name #ty_generics #where_clause {
                type State = #state_struct_name<'static, 'static, #punctuated_generic_idents>;
                type Item<'_w, '_s> = #struct_name <#(#shadowed_lifetimes,)* #punctuated_generic_idents>;
                #error_ty
=======
            unsafe impl<#punctuated_generics> #path::system::SystemParam for
                #struct_name <#(#shadowed_lifetimes,)* #punctuated_generic_idents> #where_clause
            {
                type State = #state_struct_name<#punctuated_generic_idents>;
                type Item<'w, 's> = #struct_name #ty_generics;
>>>>>>> a954f3e1

                fn init_state(world: &mut #path::world::World, system_meta: &mut #path::system::SystemMeta) -> Self::State {
                    #state_struct_name {
                        state: <#fields_alias::<'_, '_, #punctuated_generic_idents> as #path::system::SystemParam>::init_state(world, system_meta),
                    }
                }

                fn new_archetype(state: &mut Self::State, archetype: &#path::archetype::Archetype, system_meta: &mut #path::system::SystemMeta) {
                    <#fields_alias::<'_, '_, #punctuated_generic_idents> as #path::system::SystemParam>::new_archetype(&mut state.state, archetype, system_meta)
                }

                fn apply(state: &mut Self::State, system_meta: &#path::system::SystemMeta, world: &mut #path::world::World) {
                    <#fields_alias::<'_, '_, #punctuated_generic_idents> as #path::system::SystemParam>::apply(&mut state.state, system_meta, world);
                }

                unsafe fn get_param<'w, 's>(
                    state: &'s mut Self::State,
                    system_meta: &#path::system::SystemMeta,
                    world: &'w #path::world::World,
                    change_tick: #path::component::Tick,
<<<<<<< HEAD
                ) -> #get_param_return_ty {
                    let (#(#tuple_patterns,)*) = <
                        (#(#tuple_types,)*) as #path::system::SystemParam
                    >::get_param(&mut state.state, system_meta, world, change_tick);
                    #get_param_output
=======
                ) -> Self::Item<'w, 's> {
                    let (#(#tuple_patterns,)*) = <
                        (#(#tuple_types,)*) as #path::system::SystemParam
                    >::get_param(&mut state.state, system_meta, world, change_tick);
                    #struct_name {
                        #(#fields: #field_locals,)*
                    }
>>>>>>> a954f3e1
                }
            }

            // Safety: Each field is `ReadOnlySystemParam`, so this can only read from the `World`
            unsafe impl<'w, 's, #punctuated_generics> #path::system::ReadOnlySystemParam for #struct_name #ty_generics #read_only_where_clause {}
        };
    })
}

/// Implement `WorldQuery` to use a struct as a parameter in a query
#[proc_macro_derive(WorldQuery, attributes(world_query))]
pub fn derive_world_query(input: TokenStream) -> TokenStream {
    derive_world_query_impl(input)
}

/// Derive macro generating an impl of the trait `ScheduleLabel`.
#[proc_macro_derive(ScheduleLabel)]
pub fn derive_schedule_label(input: TokenStream) -> TokenStream {
    let input = parse_macro_input!(input as DeriveInput);
    let mut trait_path = bevy_ecs_path();
    trait_path.segments.push(format_ident!("schedule").into());
    trait_path
        .segments
        .push(format_ident!("ScheduleLabel").into());
    derive_boxed_label(input, &trait_path)
}

/// Derive macro generating an impl of the trait `SystemSet`.
#[proc_macro_derive(SystemSet)]
pub fn derive_system_set(input: TokenStream) -> TokenStream {
    let input = parse_macro_input!(input as DeriveInput);
    let mut trait_path = bevy_ecs_path();
    trait_path.segments.push(format_ident!("schedule").into());
    trait_path.segments.push(format_ident!("SystemSet").into());
    derive_set(input, &trait_path)
}

pub(crate) fn bevy_ecs_path() -> syn::Path {
    BevyManifest::default().get_path("bevy_ecs")
}

#[proc_macro_derive(Resource)]
pub fn derive_resource(input: TokenStream) -> TokenStream {
    component::derive_resource(input)
}

#[proc_macro_derive(Component, attributes(component))]
pub fn derive_component(input: TokenStream) -> TokenStream {
    component::derive_component(input)
}

#[proc_macro_derive(States)]
pub fn derive_states(input: TokenStream) -> TokenStream {
    states::derive_states(input)
}<|MERGE_RESOLUTION|>--- conflicted
+++ resolved
@@ -13,17 +13,12 @@
 use proc_macro2::Span;
 use quote::{format_ident, quote};
 use syn::{
-<<<<<<< HEAD
     parse::{Parse, ParseStream},
     parse_macro_input, parse_quote,
     punctuated::Punctuated,
     spanned::Spanned,
     ConstParam, DeriveInput, GenericParam, Ident, Index, Meta, MetaList, NestedMeta, Token,
     TypeParam,
-=======
-    parse_macro_input, parse_quote, punctuated::Punctuated, spanned::Spanned, ConstParam,
-    DeriveInput, GenericParam, Ident, Index, Meta, MetaList, NestedMeta, Token, TypeParam,
->>>>>>> a954f3e1
 };
 
 mod kw {
@@ -266,7 +261,6 @@
     tokens
 }
 
-<<<<<<< HEAD
 enum SystemParamStructAttribute {
     ErrorType(syn::Ident),
 }
@@ -309,25 +303,18 @@
 
 static SYSTEM_PARAM_ATTRIBUTE_NAME: &str = "system_param";
 
-=======
->>>>>>> a954f3e1
 /// Implement `SystemParam` to use a struct as a parameter in a system
 #[proc_macro_derive(SystemParam, attributes(system_param))]
 pub fn derive_system_param(input: TokenStream) -> TokenStream {
     let token_stream = input.clone();
     let ast = parse_macro_input!(input as DeriveInput);
-<<<<<<< HEAD
     let syn::Data::Struct(syn::DataStruct { fields, ..}) = ast.data else {
-=======
-    let syn::Data::Struct(syn::DataStruct { fields: field_definitions, .. }) = ast.data else {
->>>>>>> a954f3e1
         return syn::Error::new(ast.span(), "Invalid `SystemParam` type: expected a `struct`")
             .into_compile_error()
             .into();
     };
     let path = bevy_ecs_path();
 
-<<<<<<< HEAD
     let mut error_ty = None;
     for attr in &ast.attrs {
         let Some(attr_ident) = attr.path.get_ident() else { continue };
@@ -351,13 +338,10 @@
         }
     }
 
-=======
->>>>>>> a954f3e1
     let mut field_locals = Vec::new();
     let mut field_getters = Vec::new();
     let mut field_names = Vec::new();
     let mut field_types = Vec::new();
-<<<<<<< HEAD
     let mut ignored_fields = Vec::new();
     let mut ignored_field_types = Vec::new();
     for (i, field) in fields.iter().enumerate() {
@@ -463,19 +447,6 @@
                 );
             }
         }
-=======
-    for (i, field) in field_definitions.iter().enumerate() {
-        field_locals.push(format_ident!("f{i}"));
-        let i = Index::from(i);
-        fields.push(
-            field
-                .ident
-                .as_ref()
-                .map(|f| quote! { #f })
-                .unwrap_or_else(|| quote! { #i }),
-        );
-        field_types.push(&field.ty);
->>>>>>> a954f3e1
     }
 
     let generics = ast.generics;
@@ -573,7 +544,7 @@
         Some(err) => (
             quote! { type Error = #err; },
             quote! { #path::system::FallibleSystemParam },
-            quote! { Result<Self::Item<'w2, 's2>, <Self::Item<'w2, 's2> as #path::system::FallibleSystemParam>::Error> },
+            quote! { Result<Self::Item<'w, 's>, <Self::Item<'w, 's> as #path::system::FallibleSystemParam>::Error> },
             quote! {
                 Ok(#struct_name {
                     #(#field_names: #field_getters,)*
@@ -584,7 +555,7 @@
         None => (
             quote! {},
             quote! { #path::system::SystemParam },
-            quote! { Self::Item<'w2, 's2> },
+            quote! { Self::Item<'w, 's> },
             quote! {
                 #struct_name {
                     #(#field_names: #field_getters,)*
@@ -608,18 +579,12 @@
                 state: <#fields_alias::<'static, 'static, #punctuated_generic_idents> as #path::system::SystemParam>::State,
             }
 
-<<<<<<< HEAD
-            unsafe impl<'w, 's, #punctuated_generics> #trait_ty for #struct_name #ty_generics #where_clause {
-                type State = #state_struct_name<'static, 'static, #punctuated_generic_idents>;
-                type Item<'_w, '_s> = #struct_name <#(#shadowed_lifetimes,)* #punctuated_generic_idents>;
-                #error_ty
-=======
-            unsafe impl<#punctuated_generics> #path::system::SystemParam for
+            unsafe impl<#punctuated_generics> #trait_ty for
                 #struct_name <#(#shadowed_lifetimes,)* #punctuated_generic_idents> #where_clause
             {
                 type State = #state_struct_name<#punctuated_generic_idents>;
                 type Item<'w, 's> = #struct_name #ty_generics;
->>>>>>> a954f3e1
+                #error_ty
 
                 fn init_state(world: &mut #path::world::World, system_meta: &mut #path::system::SystemMeta) -> Self::State {
                     #state_struct_name {
@@ -640,21 +605,11 @@
                     system_meta: &#path::system::SystemMeta,
                     world: &'w #path::world::World,
                     change_tick: #path::component::Tick,
-<<<<<<< HEAD
                 ) -> #get_param_return_ty {
                     let (#(#tuple_patterns,)*) = <
                         (#(#tuple_types,)*) as #path::system::SystemParam
                     >::get_param(&mut state.state, system_meta, world, change_tick);
                     #get_param_output
-=======
-                ) -> Self::Item<'w, 's> {
-                    let (#(#tuple_patterns,)*) = <
-                        (#(#tuple_types,)*) as #path::system::SystemParam
-                    >::get_param(&mut state.state, system_meta, world, change_tick);
-                    #struct_name {
-                        #(#fields: #field_locals,)*
-                    }
->>>>>>> a954f3e1
                 }
             }
 
