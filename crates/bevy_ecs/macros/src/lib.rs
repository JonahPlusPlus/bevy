--- conflicted
+++ resolved
@@ -641,7 +641,7 @@
     let get_param_output = quote! {
         #struct_name {
             #(#field_idents: #field_getters,)*
-            #(#ignored_fields: <#ignored_field_types>::default(),)*
+            #(#ignored_fields: ::std::default::Default::default(),)*
         }
     };
 
@@ -707,14 +707,7 @@
                     let (#(#field_patterns,)*) = <
                         (#(#field_types,)*) as #bevy_ecs::system::SystemParam
                     >::get_param(&mut state.state, system_meta, world, change_tick);
-<<<<<<< HEAD
                     #get_param_output
-=======
-                    #struct_name {
-                        #(#fields: #field_locals,)*
-                        #(#ignored_fields: std::default::Default::default(),)*
-                    }
->>>>>>> 3af61790
                 }
             }
 
