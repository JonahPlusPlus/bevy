extern crate proc_macro;

mod component;
mod fetch;
mod set;
mod states;

use crate::{fetch::derive_world_query_impl, set::derive_set};
use bevy_macro_utils::{
    derive_boxed_label, ensure_no_collision, get_named_struct_fields, BevyManifest,
};
use proc_macro::TokenStream;
use proc_macro2::Span;
use quote::{format_ident, quote};
use syn::{
    parse_macro_input, parse_quote, punctuated::Punctuated, spanned::Spanned, ConstParam,
    DeriveInput, GenericParam, Ident, Index, Meta, MetaList, NestedMeta, Token, TypeParam,
};

enum BundleFieldKind {
    Component,
    Ignore,
}

const BUNDLE_ATTRIBUTE_NAME: &str = "bundle";
const BUNDLE_ATTRIBUTE_IGNORE_NAME: &str = "ignore";

#[proc_macro_derive(Bundle, attributes(bundle))]
pub fn derive_bundle(input: TokenStream) -> TokenStream {
    let ast = parse_macro_input!(input as DeriveInput);
    let ecs_path = bevy_ecs_path();

    let named_fields = match get_named_struct_fields(&ast.data) {
        Ok(fields) => &fields.named,
        Err(e) => return e.into_compile_error().into(),
    };

    let mut field_kind = Vec::with_capacity(named_fields.len());

    'field_loop: for field in named_fields.iter() {
        for attr in &field.attrs {
            if attr.path.is_ident(BUNDLE_ATTRIBUTE_NAME) {
                if let Ok(Meta::List(MetaList { nested, .. })) = attr.parse_meta() {
                    if let Some(&NestedMeta::Meta(Meta::Path(ref path))) = nested.first() {
                        if path.is_ident(BUNDLE_ATTRIBUTE_IGNORE_NAME) {
                            field_kind.push(BundleFieldKind::Ignore);
                            continue 'field_loop;
                        }

                        return syn::Error::new(
                            path.span(),
                            format!(
                                "Invalid bundle attribute. Use `{BUNDLE_ATTRIBUTE_IGNORE_NAME}`"
                            ),
                        )
                        .into_compile_error()
                        .into();
                    }

                    return syn::Error::new(attr.span(), format!("Invalid bundle attribute. Use `#[{BUNDLE_ATTRIBUTE_NAME}({BUNDLE_ATTRIBUTE_IGNORE_NAME})]`")).into_compile_error().into();
                }
            }
        }

        field_kind.push(BundleFieldKind::Component);
    }

    let field = named_fields
        .iter()
        .map(|field| field.ident.as_ref().unwrap())
        .collect::<Vec<_>>();
    let field_type = named_fields
        .iter()
        .map(|field| &field.ty)
        .collect::<Vec<_>>();

    let mut field_component_ids = Vec::new();
    let mut field_get_components = Vec::new();
    let mut field_from_components = Vec::new();
    for ((field_type, field_kind), field) in
        field_type.iter().zip(field_kind.iter()).zip(field.iter())
    {
        match field_kind {
            BundleFieldKind::Component => {
                field_component_ids.push(quote! {
                <#field_type as #ecs_path::bundle::Bundle>::component_ids(components, storages, &mut *ids);
                });
                field_get_components.push(quote! {
                    self.#field.get_components(&mut *func);
                });
                field_from_components.push(quote! {
                    #field: <#field_type as #ecs_path::bundle::Bundle>::from_components(ctx, &mut *func),
                });
            }

            BundleFieldKind::Ignore => {
                field_from_components.push(quote! {
                    #field: ::std::default::Default::default(),
                });
            }
        }
    }
    let generics = ast.generics;
    let (impl_generics, ty_generics, where_clause) = generics.split_for_impl();
    let struct_name = &ast.ident;

    TokenStream::from(quote! {
        // SAFETY:
        // - ComponentId is returned in field-definition-order. [from_components] and [get_components] use field-definition-order
        // - `Bundle::get_components` is exactly once for each member. Rely's on the Component -> Bundle implementation to properly pass
        //   the correct `StorageType` into the callback.
        unsafe impl #impl_generics #ecs_path::bundle::Bundle for #struct_name #ty_generics #where_clause {
            fn component_ids(
                components: &mut #ecs_path::component::Components,
                storages: &mut #ecs_path::storage::Storages,
                ids: &mut impl FnMut(#ecs_path::component::ComponentId)
            ){
                #(#field_component_ids)*
            }

            #[allow(unused_variables, non_snake_case)]
            unsafe fn from_components<__T, __F>(ctx: &mut __T, func: &mut __F) -> Self
            where
                __F: FnMut(&mut __T) -> #ecs_path::ptr::OwningPtr<'_>
            {
                Self {
                    #(#field_from_components)*
                }
            }
        }

        impl #impl_generics #ecs_path::bundle::DynamicBundle for #struct_name #ty_generics #where_clause {
            #[allow(unused_variables)]
            #[inline]
            fn get_components(
                self,
                func: &mut impl FnMut(#ecs_path::component::StorageType, #ecs_path::ptr::OwningPtr<'_>)
            ) {
                #(#field_get_components)*
            }
        }
    })
}

fn get_idents(fmt_string: fn(usize) -> String, count: usize) -> Vec<Ident> {
    (0..count)
        .map(|i| Ident::new(&fmt_string(i), Span::call_site()))
        .collect::<Vec<Ident>>()
}

#[proc_macro]
pub fn impl_param_set(_input: TokenStream) -> TokenStream {
    let mut tokens = TokenStream::new();
    let max_params = 8;
    let params = get_idents(|i| format!("P{i}"), max_params);
    let metas = get_idents(|i| format!("m{i}"), max_params);
    let mut param_fn_muts = Vec::new();
    for (i, param) in params.iter().enumerate() {
        let fn_name = Ident::new(&format!("p{i}"), Span::call_site());
        let index = Index::from(i);
        let ordinal = match i {
            1 => "1st".to_owned(),
            2 => "2nd".to_owned(),
            3 => "3rd".to_owned(),
            x => format!("{x}th"),
        };
        let comment =
            format!("Gets exclusive access to the {ordinal} parameter in this [`ParamSet`].");
        param_fn_muts.push(quote! {
            #[doc = #comment]
            /// No other parameters may be accessed while this one is active.
            pub fn #fn_name<'a>(&'a mut self) -> SystemParamItem<'a, 'a, #param> {
                // SAFETY: systems run without conflicts with other systems.
                // Conflicting params in ParamSet are not accessible at the same time
                // ParamSets are guaranteed to not conflict with other SystemParams
                unsafe {
                    #param::get_param(&mut self.param_states.#index, &self.system_meta, self.world, self.change_tick)
                }
            }
        });
    }

    for param_count in 1..=max_params {
        let param = &params[0..param_count];
        let meta = &metas[0..param_count];
        let param_fn_mut = &param_fn_muts[0..param_count];
        tokens.extend(TokenStream::from(quote! {
            // SAFETY: All parameters are constrained to ReadOnlySystemParam, so World is only read
            unsafe impl<'w, 's, #(#param,)*> ReadOnlySystemParam for ParamSet<'w, 's, (#(#param,)*)>
            where #(#param: ReadOnlySystemParam,)*
            { }

            // SAFETY: Relevant parameter ComponentId and ArchetypeComponentId access is applied to SystemMeta. If any ParamState conflicts
            // with any prior access, a panic will occur.
            unsafe impl<'_w, '_s, #(#param: SystemParam,)*> SystemParam for ParamSet<'_w, '_s, (#(#param,)*)>
            {
                type State = (#(#param::State,)*);
                type Item<'w, 's> = ParamSet<'w, 's, (#(#param,)*)>;

                fn init_state(world: &mut World, system_meta: &mut SystemMeta) -> Self::State {
                    #(
                        // Pretend to add each param to the system alone, see if it conflicts
                        let mut #meta = system_meta.clone();
                        #meta.component_access_set.clear();
                        #meta.archetype_component_access.clear();
                        #param::init_state(world, &mut #meta);
                        let #param = #param::init_state(world, &mut system_meta.clone());
                    )*
                    #(
                        system_meta
                            .component_access_set
                            .extend(#meta.component_access_set);
                        system_meta
                            .archetype_component_access
                            .extend(&#meta.archetype_component_access);
                    )*
                    (#(#param,)*)
                }

                fn new_archetype(state: &mut Self::State, archetype: &Archetype, system_meta: &mut SystemMeta) {
                    <(#(#param,)*) as SystemParam>::new_archetype(state, archetype, system_meta);
                }

                fn apply(state: &mut Self::State, system_meta: &SystemMeta, world: &mut World) {
                    <(#(#param,)*) as SystemParam>::apply(state, system_meta, world);
                }

                #[inline]
                unsafe fn get_param<'w, 's>(
                    state: &'s mut Self::State,
                    system_meta: &SystemMeta,
                    world: UnsafeWorldCell<'w>,
                    change_tick: Tick,
                ) -> Self::Item<'w, 's> {
                    ParamSet {
                        param_states: state,
                        system_meta: system_meta.clone(),
                        world,
                        change_tick,
                    }
                }
            }

            impl<'w, 's, #(#param: SystemParam,)*> ParamSet<'w, 's, (#(#param,)*)>
            {
                #(#param_fn_mut)*
            }
        }));
    }

    tokens
}

<<<<<<< HEAD
#[proc_macro]
pub fn impl_resource_apis(_input: TokenStream) -> TokenStream {
    let mut tokens = TokenStream::new();
    let max_types = 16;
    let types = get_idents(|i| format!("P{i}"), max_types);

    for i in 1..=max_types {
        let ty = &types[0..i];
        let indices = (0..i).map(Index::from).collect::<Vec<_>>();
        tokens.extend(TokenStream::from(quote! {
            impl<#(#ty: Resource + FromWorld,)*> InitResources for (#(#ty,)*) {
                type IDS = [ComponentId; #i];

                fn init_resources(world: &mut World) -> Self::IDS {
                    [#(world.init_resources::<#ty>(),)*]
                }
            }

            impl<#(#ty: Resource,)*> InsertResources for (#(#ty,)*) {
                fn insert_resources(self, world: &mut World) {
                    #(world.insert_resources(self.#indices);)*
                }
            }
        }));
    }

    tokens
}

#[derive(Default)]
struct SystemParamFieldAttributes {
    pub ignore: bool,
}

static SYSTEM_PARAM_ATTRIBUTE_NAME: &str = "system_param";

=======
>>>>>>> 764961be
/// Implement `SystemParam` to use a struct as a parameter in a system
#[proc_macro_derive(SystemParam, attributes(system_param))]
pub fn derive_system_param(input: TokenStream) -> TokenStream {
    let token_stream = input.clone();
    let ast = parse_macro_input!(input as DeriveInput);
    let syn::Data::Struct(syn::DataStruct { fields: field_definitions, .. }) = ast.data else {
        return syn::Error::new(ast.span(), "Invalid `SystemParam` type: expected a `struct`")
            .into_compile_error()
            .into();
    };
    let path = bevy_ecs_path();

    let mut field_locals = Vec::new();
    let mut fields = Vec::new();
    let mut field_types = Vec::new();
    for (i, field) in field_definitions.iter().enumerate() {
        field_locals.push(format_ident!("f{i}"));
        let i = Index::from(i);
        fields.push(
            field
                .ident
                .as_ref()
                .map(|f| quote! { #f })
                .unwrap_or_else(|| quote! { #i }),
        );
        field_types.push(&field.ty);
    }

    let generics = ast.generics;

    // Emit an error if there's any unrecognized lifetime names.
    for lt in generics.lifetimes() {
        let ident = &lt.lifetime.ident;
        let w = format_ident!("w");
        let s = format_ident!("s");
        if ident != &w && ident != &s {
            return syn::Error::new_spanned(
                lt,
                r#"invalid lifetime name: expected `'w` or `'s`
 'w -- refers to data stored in the World.
 's -- refers to data stored in the SystemParam's state.'"#,
            )
            .into_compile_error()
            .into();
        }
    }

    let (_impl_generics, ty_generics, where_clause) = generics.split_for_impl();

    let lifetimeless_generics: Vec<_> = generics
        .params
        .iter()
        .filter(|g| !matches!(g, GenericParam::Lifetime(_)))
        .collect();

    let shadowed_lifetimes: Vec<_> = generics.lifetimes().map(|_| quote!('_)).collect();

    let mut punctuated_generics = Punctuated::<_, Token![,]>::new();
    punctuated_generics.extend(lifetimeless_generics.iter().map(|g| match g {
        GenericParam::Type(g) => GenericParam::Type(TypeParam {
            default: None,
            ..g.clone()
        }),
        GenericParam::Const(g) => GenericParam::Const(ConstParam {
            default: None,
            ..g.clone()
        }),
        _ => unreachable!(),
    }));

    let mut punctuated_generic_idents = Punctuated::<_, Token![,]>::new();
    punctuated_generic_idents.extend(lifetimeless_generics.iter().map(|g| match g {
        GenericParam::Type(g) => &g.ident,
        GenericParam::Const(g) => &g.ident,
        _ => unreachable!(),
    }));

    let punctuated_generics_no_bounds: Punctuated<_, Token![,]> = lifetimeless_generics
        .iter()
        .map(|&g| match g.clone() {
            GenericParam::Type(mut g) => {
                g.bounds.clear();
                GenericParam::Type(g)
            }
            g => g,
        })
        .collect();

    let mut tuple_types: Vec<_> = field_types.iter().map(|x| quote! { #x }).collect();
    let mut tuple_patterns: Vec<_> = field_locals.iter().map(|x| quote! { #x }).collect();

    // If the number of fields exceeds the 16-parameter limit,
    // fold the fields into tuples of tuples until we are below the limit.
    const LIMIT: usize = 16;
    while tuple_types.len() > LIMIT {
        let end = Vec::from_iter(tuple_types.drain(..LIMIT));
        tuple_types.push(parse_quote!( (#(#end,)*) ));

        let end = Vec::from_iter(tuple_patterns.drain(..LIMIT));
        tuple_patterns.push(parse_quote!( (#(#end,)*) ));
    }

    // Create a where clause for the `ReadOnlySystemParam` impl.
    // Ensure that each field implements `ReadOnlySystemParam`.
    let mut read_only_generics = generics.clone();
    let read_only_where_clause = read_only_generics.make_where_clause();
    for field_type in &field_types {
        read_only_where_clause
            .predicates
            .push(syn::parse_quote!(#field_type: #path::system::ReadOnlySystemParam));
    }

    let fields_alias =
        ensure_no_collision(format_ident!("__StructFieldsAlias"), token_stream.clone());

    let struct_name = &ast.ident;
    let state_struct_visibility = &ast.vis;
    let state_struct_name = ensure_no_collision(format_ident!("FetchState"), token_stream);

    TokenStream::from(quote! {
        // We define the FetchState struct in an anonymous scope to avoid polluting the user namespace.
        // The struct can still be accessed via SystemParam::State, e.g. EventReaderState can be accessed via
        // <EventReader<'static, 'static, T> as SystemParam>::State
        const _: () = {
            // Allows rebinding the lifetimes of each field type.
            type #fields_alias <'w, 's, #punctuated_generics_no_bounds> = (#(#tuple_types,)*);

            #[doc(hidden)]
            #state_struct_visibility struct #state_struct_name <#(#lifetimeless_generics,)*>
            #where_clause {
                state: <#fields_alias::<'static, 'static, #punctuated_generic_idents> as #path::system::SystemParam>::State,
            }

            unsafe impl<#punctuated_generics> #path::system::SystemParam for
                #struct_name <#(#shadowed_lifetimes,)* #punctuated_generic_idents> #where_clause
            {
                type State = #state_struct_name<#punctuated_generic_idents>;
                type Item<'w, 's> = #struct_name #ty_generics;

                fn init_state(world: &mut #path::world::World, system_meta: &mut #path::system::SystemMeta) -> Self::State {
                    #state_struct_name {
                        state: <#fields_alias::<'_, '_, #punctuated_generic_idents> as #path::system::SystemParam>::init_state(world, system_meta),
                    }
                }

                fn new_archetype(state: &mut Self::State, archetype: &#path::archetype::Archetype, system_meta: &mut #path::system::SystemMeta) {
                    <#fields_alias::<'_, '_, #punctuated_generic_idents> as #path::system::SystemParam>::new_archetype(&mut state.state, archetype, system_meta)
                }

                fn apply(state: &mut Self::State, system_meta: &#path::system::SystemMeta, world: &mut #path::world::World) {
                    <#fields_alias::<'_, '_, #punctuated_generic_idents> as #path::system::SystemParam>::apply(&mut state.state, system_meta, world);
                }

                unsafe fn get_param<'w, 's>(
                    state: &'s mut Self::State,
                    system_meta: &#path::system::SystemMeta,
                    world: #path::world::unsafe_world_cell::UnsafeWorldCell<'w>,
                    change_tick: #path::component::Tick,
                ) -> Self::Item<'w, 's> {
                    let (#(#tuple_patterns,)*) = <
                        (#(#tuple_types,)*) as #path::system::SystemParam
                    >::get_param(&mut state.state, system_meta, world, change_tick);
                    #struct_name {
                        #(#fields: #field_locals,)*
                    }
                }
            }

            // Safety: Each field is `ReadOnlySystemParam`, so this can only read from the `World`
            unsafe impl<'w, 's, #punctuated_generics> #path::system::ReadOnlySystemParam for #struct_name #ty_generics #read_only_where_clause {}
        };
    })
}

/// Implement `WorldQuery` to use a struct as a parameter in a query
#[proc_macro_derive(WorldQuery, attributes(world_query))]
pub fn derive_world_query(input: TokenStream) -> TokenStream {
    derive_world_query_impl(input)
}

/// Derive macro generating an impl of the trait `ScheduleLabel`.
#[proc_macro_derive(ScheduleLabel)]
pub fn derive_schedule_label(input: TokenStream) -> TokenStream {
    let input = parse_macro_input!(input as DeriveInput);
    let mut trait_path = bevy_ecs_path();
    trait_path.segments.push(format_ident!("schedule").into());
    trait_path
        .segments
        .push(format_ident!("ScheduleLabel").into());
    derive_boxed_label(input, &trait_path)
}

/// Derive macro generating an impl of the trait `SystemSet`.
#[proc_macro_derive(SystemSet)]
pub fn derive_system_set(input: TokenStream) -> TokenStream {
    let input = parse_macro_input!(input as DeriveInput);
    let mut trait_path = bevy_ecs_path();
    trait_path.segments.push(format_ident!("schedule").into());
    trait_path.segments.push(format_ident!("SystemSet").into());
    derive_set(input, &trait_path)
}

pub(crate) fn bevy_ecs_path() -> syn::Path {
    BevyManifest::default().get_path("bevy_ecs")
}

#[proc_macro_derive(Resource)]
pub fn derive_resource(input: TokenStream) -> TokenStream {
    component::derive_resource(input)
}

#[proc_macro_derive(Component, attributes(component))]
pub fn derive_component(input: TokenStream) -> TokenStream {
    component::derive_component(input)
}

#[proc_macro_derive(States)]
pub fn derive_states(input: TokenStream) -> TokenStream {
    states::derive_states(input)
}<|MERGE_RESOLUTION|>--- conflicted
+++ resolved
@@ -251,7 +251,6 @@
     tokens
 }
 
-<<<<<<< HEAD
 #[proc_macro]
 pub fn impl_resource_apis(_input: TokenStream) -> TokenStream {
     let mut tokens = TokenStream::new();
@@ -281,15 +280,6 @@
     tokens
 }
 
-#[derive(Default)]
-struct SystemParamFieldAttributes {
-    pub ignore: bool,
-}
-
-static SYSTEM_PARAM_ATTRIBUTE_NAME: &str = "system_param";
-
-=======
->>>>>>> 764961be
 /// Implement `SystemParam` to use a struct as a parameter in a system
 #[proc_macro_derive(SystemParam, attributes(system_param))]
 pub fn derive_system_param(input: TokenStream) -> TokenStream {
