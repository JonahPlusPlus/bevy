--- conflicted
+++ resolved
@@ -1268,49 +1268,7 @@
         system_meta: &SystemMeta,
         world: &'w World,
         change_tick: u32,
-<<<<<<< HEAD
     ) -> Option<Self::Item<'w, 's>> {
-=======
-    ) -> Self::Item<'w, 's> {
-        let (ptr, ticks) = world
-            .get_non_send_with_ticks(component_id)
-            .unwrap_or_else(|| {
-                panic!(
-                    "Non-send resource requested by {} does not exist: {}",
-                    system_meta.name,
-                    std::any::type_name::<T>()
-                )
-            });
-
-        NonSend {
-            value: ptr.deref(),
-            ticks: ticks.read(),
-            last_change_tick: system_meta.last_change_tick,
-            change_tick,
-        }
-    }
-}
-
-// SAFETY: Only reads a single World non-send resource
-unsafe impl<T: 'static> ReadOnlySystemParam for Option<NonSend<'_, T>> {}
-
-// SAFETY: this impl defers to `NonSend`, which initializes and validates the correct world access.
-unsafe impl<T: 'static> SystemParam for Option<NonSend<'_, T>> {
-    type State = ComponentId;
-    type Item<'w, 's> = Option<NonSend<'w, T>>;
-
-    fn init_state(world: &mut World, system_meta: &mut SystemMeta) -> Self::State {
-        NonSend::<T>::init_state(world, system_meta)
-    }
-
-    #[inline]
-    unsafe fn get_param<'w, 's>(
-        &mut component_id: &'s mut Self::State,
-        system_meta: &SystemMeta,
-        world: &'w World,
-        change_tick: u32,
-    ) -> Self::Item<'w, 's> {
->>>>>>> 0df67cda
         world
             .get_non_send_with_ticks(component_id)
             .map(|(ptr, ticks)| NonSend {
