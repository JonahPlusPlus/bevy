pub use crate::change_detection::{NonSendMut, Res, ResMut};
use crate::{
    archetype::{Archetype, Archetypes},
    bundle::Bundles,
    change_detection::{Ticks, TicksMut},
    component::{Component, ComponentId, ComponentTicks, Components},
    entity::{Entities, Entity},
    query::{
        Access, FilteredAccess, FilteredAccessSet, QueryState, ReadOnlyWorldQuery, WorldQuery,
    },
    system::{CommandQueue, Commands, Query, SystemMeta},
    world::{FromWorld, World},
};
pub use bevy_ecs_macros::Resource;
pub use bevy_ecs_macros::SystemParam;
use bevy_ecs_macros::{all_tuples, impl_param_set};
use bevy_ptr::UnsafeCellDeref;
use bevy_utils::synccell::SyncCell;
use std::{
    borrow::Cow,
    error::Error,
    fmt::{Debug, Display},
    marker::PhantomData,
    ops::{Deref, DerefMut},
};

/// A parameter that can be used in a [`System`](super::System) as `T`.
///
/// Parameters that implement [`SystemParam`] are infallible, which means they must return or panic.
/// If a parameter is not guaranteed to be infallible, it's better to implement
/// [`OptionalSystemParam`] or [`ResultfulSystemParam`] and access it as `Option<T>` or `Result<T, E>`.
///
/// # Derive
///
/// This trait, as well as [`OptionalSystemParam`] and [`ResultfulSystemParam`],
/// can be derived with the [`derive@super::SystemParam`] macro.
/// Note: There are additional requirements on the field types.
/// See the *Generic `SystemParam`s* section for details and workarounds of the probable
/// cause if this derive causes an error to be emitted.
///
/// Derived `SystemParam` structs may have two lifetimes: `'w` for data stored in the [`World`],
/// and `'s` for data stored in the parameter's state.
///
/// ## Attributes
///
/// `#[system_param(VALUE)]` is used to control the derive macro,
/// and can be used on both the struct itself or its fields.
///
/// The default value for field-level attributes is the value of struct-level attribute,
/// which is `infallible` by default.
///
/// ### Struct-level
///
/// #### `infallible`
///
/// The default value. Treats the struct as a [`SystemParam`].
///
/// Fields marked `optional` or `resultful` will be unwrapped.
/// This value exists as a convenience for writing macros.
///
/// #### `optional`
///
/// Treats the struct as an [`OptionalSystemParam`].
///
/// Fields marked `infallible` are expected to succeed.
/// Fields marked `resultful` will unwrap or return `None`.
///
/// #### `resultful(ERROR_TYPE)`
///
/// Treats the struct as a [`ResultfulSystemParam`] where `Error` is `ERROR_TYPE`.
///
/// Fields marked `infallible` are expected to succeed.
/// Fields marked `optional` will unwrap or return [`SystemParamError`].
///
/// ### Field-level
///
/// #### `infallible`
///
/// Treats the field as a [`SystemParam`].
///
/// This is useful for using an infallible param inside an encapsulating fallible param.
/// For example, an infallible `Option<T>` will not block the system param from returning.
/// Compare this to an optional `T`, which will make the encapsulating system param return `None` if it returns `None`.
///
/// #### `optional`
///
/// Treats the field as an [`OptionalSystemParam`].
///
/// This is useful for using an optional param inside a resultful param.
/// For example, [`Res`] implements [`OptionalSystemParam`], so it can't be used directly in a resultful param.
/// When an optional param fails inside a resultful param, it can be handled by implementing [`From<SystemParamError>`](SystemParamError).
///
/// #### `resultful`
///
/// Treats the field as a [`ResultfulSystemParam`].
///
/// This value exists as a convenience for writing macros.
///
/// #### `ignore`
///
/// Ignores treating the field as a system parameter, instead returning the default value for its type.
///
/// This is most useful for `PhantomData` fields, such as markers for generic types.
///
/// # Example
///
/// ```
/// # use bevy_ecs::prelude::*;
/// # #[derive(Resource)]
/// # struct SomeResource;
/// use std::marker::PhantomData;
/// use bevy_ecs::system::SystemParam;
///
/// #[derive(SystemParam)]
/// struct MyParam<'w, Marker: 'static> {
///     foo: Res<'w, SomeResource>,
///     #[system_param(ignore)]
///     marker: PhantomData<Marker>,
/// }
///
/// fn my_system<T: 'static>(param: MyParam<T>) {
///     // Access the resource through `param.foo`
/// }
///
/// # bevy_ecs::system::assert_is_system(my_system::<()>);
/// ```
///
/// # Generic `SystemParam`s
///
/// When using the derive macro, you may see an error in the form of:
///
/// ```text
/// expected ... [ParamType]
/// found associated type `<[ParamType] as SystemParam>::Item<'_, '_>`
/// ```
/// where `[ParamType]` is the type of one of your fields.
/// To solve this error, you can wrap the field of type `[ParamType]` with [`StaticSystemParam`]
/// (i.e. `StaticSystemParam<[ParamType]>`).
///
/// ## Details
///
/// The derive macro requires that the `*SystemParam` implementation of
/// each field `F`'s [`Item`](`SystemParam::Item`)'s is itself `F`
/// (ignoring lifetimes for simplicity).
/// This assumption is due to type inference reasons, so that the derived `*SystemParam` can be
/// used as an argument to a function system.
/// If the compiler cannot validate this property for `[ParamType]`, it will error in the form shown above.
///
/// This will most commonly occur when working with `SystemParam`s generically, as the requirement
/// has not been proven to the compiler.
///
/// # `!Sync` Resources
/// A `!Sync` type cannot implement `Resource`. However, it is possible to wrap a `Send` but not `Sync`
/// type in [`SyncCell`] or the currently unstable [`Exclusive`] to make it `Sync`. This forces only
/// having mutable access (`&mut T` only, never `&T`), but makes it safe to reference across multiple
/// threads.
///
/// This will fail to compile since `RefCell` is `!Sync`.
/// ```compile_fail
/// # use std::cell::RefCell;
/// # use bevy_ecs::system::Resource;
///
/// #[derive(Resource)]
/// struct NotSync {
///    counter: RefCell<usize>,
/// }
/// ```
///
/// This will compile since the `RefCell` is wrapped with `SyncCell`.
/// ```
/// # use std::cell::RefCell;
/// # use bevy_ecs::system::Resource;
/// use bevy_utils::synccell::SyncCell;
///
/// #[derive(Resource)]
/// struct ActuallySync {
///    counter: SyncCell<RefCell<usize>>,
/// }
/// ```
///
/// [`SyncCell`]: bevy_utils::synccell::SyncCell
/// [`Exclusive`]: https://doc.rust-lang.org/nightly/std/sync/struct.Exclusive.html
///
/// # Safety
///
/// The implementor must ensure the following is true.
/// - [`SystemParam::init_state`] correctly registers all [`World`] accesses used
///   by [`SystemParam::get_param`] with the provided [`system_meta`](SystemMeta).
/// - None of the world accesses may conflict with any prior accesses registered
///   on `system_meta`.
pub unsafe trait SystemParam: Sized {
    /// Used to store data which persists across invocations of a system.
    type State: Send + Sync + 'static;

    /// The item type returned when constructing this system param.
    /// The value of this associated type should be `Self`, instantiated with new lifetimes.
    ///
    /// You could think of `SystemParam::Item<'w, 's>` as being an *operation* that changes the lifetimes bound to `Self`.
    type Item<'world, 'state>: SystemParam<State = Self::State>;

    /// Registers any [`World`] access used by this [`SystemParam`]
    /// and creates a new instance of this param's [`State`](Self::State).
    fn init_state(world: &mut World, system_meta: &mut SystemMeta) -> Self::State;

    /// For the specified [`Archetype`], registers the components accessed by this [`SystemParam`] (if applicable).
    #[inline]
    fn new_archetype(
        _state: &mut Self::State,
        _archetype: &Archetype,
        _system_meta: &mut SystemMeta,
    ) {
    }

    /// Applies any deferred mutations stored in this [`SystemParam`]'s state.
    /// This is used to apply [`Commands`] at the end of a stage.
    #[inline]
    #[allow(unused_variables)]
    fn apply(state: &mut Self::State, system_meta: &SystemMeta, world: &mut World) {}

    /// # Safety
    ///
    /// This call might use any of the [`World`] accesses that were registered in [`Self::init_state`].
    /// - None of those accesses may conflict with any other [`SystemParam`]s
    ///   that exist at the same time, including those on other threads.
    /// - `world` must be the same `World` that was used to initialize [`state`](SystemParam::init_state).
    unsafe fn get_param<'world, 'state>(
        state: &'state mut Self::State,
        system_meta: &SystemMeta,
        world: &'world World,
        change_tick: u32,
    ) -> Self::Item<'world, 'state>;
}

/// A parameter that can be used in a [`System`](super::System) as `T` or `Option<T>`.
///
/// # Derive
///
/// This trait, as well as [`SystemParam`] and [`ResultfulSystemParam`],
/// can be derived with the [`derive@super::SystemParam`] macro.
///
/// [Please refer to `SystemParam` for details on its usage.](./trait.SystemParam.html#Derive)
///
/// # Example
///
/// ```
/// # use bevy_ecs::prelude::*;
/// # #[derive(Resource)]
/// # struct SomeResource;
/// use std::marker::PhantomData;
/// use bevy_ecs::system::SystemParam;
///
/// #[derive(SystemParam)]
/// #[system_param(optional)]
/// struct MyParam<'w> {
///     foo: Res<'w, SomeResource>,
/// }
///
/// fn my_system(param: Option<MyParam>) {
///     // Access the resource through field `foo` after unwrapping `param`
/// }
///
/// # bevy_ecs::system::assert_is_system(my_system);
/// ```
///
/// # Safety
///
/// The implementor must ensure that [`OptionalSystemParam::init_state`] correctly registers all
/// [`World`] accesses used by this [`OptionalSystemParam`] with the provided [`system_meta`](SystemMeta).
pub unsafe trait OptionalSystemParam: Sized {
    /// Used to store data which persists across invocations of a system.
    type State: Send + Sync + 'static;

    /// The item type returned when constructing this system param succeeds.
    /// The value of this associated type should be `Self`, instantiated with new lifetimes.
    ///
    /// You could think of `SystemParam::Item<'w, 's>` as being an *operation* that changes the lifetimes bound to `Self`.
    type Item<'world, 'state>: OptionalSystemParam<State = Self::State>;

    /// Registers any [`World`] access used by this [`SystemParam`]
    /// and creates a new instance of this param's [`State`](Self::State).
    fn init_state(world: &mut World, system_meta: &mut SystemMeta) -> Self::State;

    /// For the specified [`Archetype`], registers the components accessed by this [`SystemParam`] (if applicable).
    #[inline]
    fn new_archetype(
        _state: &mut Self::State,
        _archetype: &Archetype,
        _system_meta: &mut SystemMeta,
    ) {
    }

    /// Applies any deferred mutations stored in this [`SystemParam`]'s state.
    /// This is used to apply [`Commands`] at the end of a stage.
    #[inline]
    #[allow(unused_variables)]
    fn apply(state: &mut Self::State, system_meta: &SystemMeta, world: &mut World) {}

    /// # Safety
    ///
    /// This call might use any of the [`World`] accesses that were registered in [`Self::init_state`].
    /// You must ensure that none of those accesses conflict with any other [`SystemParam`]s running in parallel with this one.
    unsafe fn get_param<'world, 'state>(
        state: &'state mut Self::State,
        system_meta: &SystemMeta,
        world: &'world World,
        change_tick: u32,
    ) -> Option<Self::Item<'world, 'state>>;
}

/// SAFETY: requires the implementation of `OptionalSystemParam` to be safe.
unsafe impl<T: OptionalSystemParam> SystemParam for T {
    type State = T::State;

    type Item<'world, 'state> = T::Item<'world, 'state>;

    fn init_state(world: &mut World, system_meta: &mut SystemMeta) -> Self::State {
        T::init_state(world, system_meta)
    }

    fn new_archetype(state: &mut Self::State, archetype: &Archetype, system_meta: &mut SystemMeta) {
        T::new_archetype(state, archetype, system_meta);
    }

    fn apply(state: &mut Self::State, system_meta: &SystemMeta, world: &mut World) {
        T::apply(state, system_meta, world);
    }

    unsafe fn get_param<'world, 'state>(
        state: &'state mut Self::State,
        system_meta: &SystemMeta,
        world: &'world World,
        change_tick: u32,
    ) -> Self::Item<'world, 'state> {
        T::get_param(state, system_meta, world, change_tick).unwrap()
    }
}

/// SAFETY: requires the implementation of `OptionalSystemParam` to be safe.
unsafe impl<T: OptionalSystemParam> SystemParam for Option<T> {
    type State = T::State;

    type Item<'world, 'state> = Option<T::Item<'world, 'state>>;

    fn init_state(world: &mut World, system_meta: &mut SystemMeta) -> Self::State {
        T::init_state(world, system_meta)
    }

    fn new_archetype(state: &mut Self::State, archetype: &Archetype, system_meta: &mut SystemMeta) {
        T::new_archetype(state, archetype, system_meta);
    }

    fn apply(state: &mut Self::State, system_meta: &SystemMeta, world: &mut World) {
        T::apply(state, system_meta, world);
    }

    unsafe fn get_param<'world, 'state>(
        state: &'state mut Self::State,
        system_meta: &SystemMeta,
        world: &'world World,
        change_tick: u32,
    ) -> Self::Item<'world, 'state> {
        T::get_param(state, system_meta, world, change_tick)
    }
}

/// A parameter that can be used in a [`System`](super::System) as `T`, `Option<T>`, or `Result<T, E>`.
///
/// # Derive
///
/// This trait, as well as [`SystemParam`] and [`OptionalSystemParam`],
/// can be derived with the [`derive@super::SystemParam`] macro.
///
/// [Please refer to `SystemParam` for details on its usage.](./trait.SystemParam.html#Derive)
///
/// # Example
///
/// ```
/// # use bevy_ecs::prelude::*;
/// # #[derive(Resource)]
/// # struct SomeResource;
/// use std::marker::PhantomData;
/// use bevy_ecs::system::{SystemParam, SystemParamError};
///
/// #[derive(SystemParam)]
/// #[system_param(resultful(MyParamError))]
/// struct MyParam<'w> {
///     #[system_param(optional)]
///     foo: Res<'w, SomeResource>,
/// }
///
/// #[derive(Debug)]
/// enum MyParamError {
///     Foo
/// }
///
/// impl std::fmt::Display for MyParamError {
///     fn fmt(&self, f: &mut std::fmt::Formatter<'_>) -> std::fmt::Result {
///         match self {
///             MyParamError::Foo => write!(f, "Failed to get field `foo`!")
///         }
///     }
/// }
///
/// impl std::error::Error for MyParamError {}
///
/// impl From<SystemParamError<Res<'_, SomeResource>>> for MyParamError {
///     fn from(_: SystemParamError<Res<'_, SomeResource>>) -> Self {
///         MyParamError::Foo
///     }
/// }
///
/// fn my_system(param: Result<MyParam, MyParamError>) {
///     // Access the resource through field `foo` after unwrapping `param`
/// }
///
/// # bevy_ecs::system::assert_is_system(my_system);
/// ```
///
/// # Safety
///
/// The implementor must ensure that [`ResultfulSystemParam::init_state`] correctly registers all
/// [`World`] accesses used by this [`ResultfulSystemParam`] with the provided [`system_meta`](SystemMeta).
pub unsafe trait ResultfulSystemParam: Sized {
    /// Used to store data which persists across invocations of a system.
    type State: Send + Sync + 'static;

    /// The item type returned when constructing this system param succeeds.
    /// The value of this associated type should be `Self`, instantiated with new lifetimes.
    ///
    /// You could think of `SystemParam::Item<'w, 's>` as being an *operation* that changes the lifetimes bound to `Self`.
    type Item<'world, 'state>: ResultfulSystemParam<State = Self::State, Error = Self::Error>;

    /// The error type returned when constructing this system param fails.
    type Error: Error;

    /// Registers any [`World`] access used by this [`SystemParam`]
    /// and creates a new instance of this param's [`State`](Self::State).
    fn init_state(world: &mut World, system_meta: &mut SystemMeta) -> Self::State;

    /// For the specified [`Archetype`], registers the components accessed by this [`SystemParam`] (if applicable).
    #[inline]
    fn new_archetype(
        _state: &mut Self::State,
        _archetype: &Archetype,
        _system_meta: &mut SystemMeta,
    ) {
    }

    /// Applies any deferred mutations stored in this [`SystemParam`]'s state.
    /// This is used to apply [`Commands`] at the end of a stage.
    #[inline]
    #[allow(unused_variables)]
    fn apply(state: &mut Self::State, system_meta: &SystemMeta, world: &mut World) {}

    /// # Safety
    ///
    /// This call might use any of the [`World`] accesses that were registered in [`Self::init_state`].
    /// You must ensure that none of those accesses conflict with any other [`SystemParam`]s running in parallel with this one.
    unsafe fn get_param<'world, 'state>(
        state: &'state mut Self::State,
        system_meta: &SystemMeta,
        world: &'world World,
        change_tick: u32,
    ) -> Result<
        Self::Item<'world, 'state>,
        <Self::Item<'world, 'state> as ResultfulSystemParam>::Error,
    >;
}

/// SAFETY: requires the implementation of `ResultfulSystemParam` to be safe.
unsafe impl<T: ResultfulSystemParam> OptionalSystemParam for T {
    type State = T::State;

    type Item<'world, 'state> = T::Item<'world, 'state>;

    fn init_state(world: &mut World, system_meta: &mut SystemMeta) -> Self::State {
        T::init_state(world, system_meta)
    }

    fn new_archetype(state: &mut Self::State, archetype: &Archetype, system_meta: &mut SystemMeta) {
        T::new_archetype(state, archetype, system_meta);
    }

    fn apply(state: &mut Self::State, system_meta: &SystemMeta, world: &mut World) {
        T::apply(state, system_meta, world);
    }

    unsafe fn get_param<'world, 'state>(
        state: &'state mut Self::State,
        system_meta: &SystemMeta,
        world: &'world World,
        change_tick: u32,
    ) -> Option<Self::Item<'world, 'state>> {
        T::get_param(state, system_meta, world, change_tick).ok()
    }
}

/// SAFETY: requires the implementation of `ResultfulSystemParam` to be safe.
unsafe impl<T: ResultfulSystemParam> SystemParam for Result<T, T::Error> {
    type State = T::State;

    type Item<'world, 'state> =
        Result<T::Item<'world, 'state>, <T::Item<'world, 'state> as ResultfulSystemParam>::Error>;

    fn init_state(world: &mut World, system_meta: &mut SystemMeta) -> Self::State {
        T::init_state(world, system_meta)
    }

    fn new_archetype(state: &mut Self::State, archetype: &Archetype, system_meta: &mut SystemMeta) {
        T::new_archetype(state, archetype, system_meta);
    }

    fn apply(state: &mut Self::State, system_meta: &SystemMeta, world: &mut World) {
        T::apply(state, system_meta, world);
    }

    unsafe fn get_param<'world, 'state>(
        state: &'state mut Self::State,
        system_meta: &SystemMeta,
        world: &'world World,
        change_tick: u32,
    ) -> Self::Item<'world, 'state> {
        T::get_param(state, system_meta, world, change_tick)
    }
}

/// A [`SystemParam`] that only reads a given [`World`].
///
/// # Safety
/// This must only be implemented for [`SystemParam`] impls that exclusively read the World passed in to [`SystemParam::get_param`]
pub unsafe trait ReadOnlySystemParam: SystemParam {}

// SAFETY: the system param is read-only by the trait bound
// and so maybe getting it will never cause write-access to be granted.
unsafe impl<T: ReadOnlySystemParam + OptionalSystemParam> ReadOnlySystemParam for Option<T> {}

// SAFETY: the system param is read-only by the trait bound
// and so maybe getting it will never cause write-access to be granted.
unsafe impl<T: ReadOnlySystemParam + ResultfulSystemParam> ReadOnlySystemParam
    for Result<T, T::Error>
{
}

/// Shorthand way of accessing the associated type [`SystemParam::Item`] for a given [`SystemParam`].
pub type SystemParamItem<'w, 's, P> = <P as SystemParam>::Item<'w, 's>;

/// An error that allows a [`ResultfulSystemParam`] to handle [`OptionalSystemParam`] fields that return `None`.
pub struct SystemParamError<T> {
    _marker: PhantomData<T>,
}

impl<T> Debug for SystemParamError<T> {
    fn fmt(&self, f: &mut std::fmt::Formatter<'_>) -> std::fmt::Result {
        write!(f, "SystemParamError<{}>", std::any::type_name::<T>())
    }
}

impl<T> Default for SystemParamError<T> {
    fn default() -> Self {
        Self {
            _marker: PhantomData,
        }
    }
}

impl<T> Display for SystemParamError<T> {
    fn fmt(&self, f: &mut std::fmt::Formatter<'_>) -> std::fmt::Result {
        write!(f, "Failed to get {}", std::any::type_name::<T>())
    }
}

impl<T> Error for SystemParamError<T> {}

// SAFETY: QueryState is constrained to read-only fetches, so it only reads World.
unsafe impl<'w, 's, Q: ReadOnlyWorldQuery + 'static, F: ReadOnlyWorldQuery + 'static>
    ReadOnlySystemParam for Query<'w, 's, Q, F>
{
}

// SAFETY: Relevant query ComponentId and ArchetypeComponentId access is applied to SystemMeta. If
// this Query conflicts with any prior access, a panic will occur.
unsafe impl<Q: WorldQuery + 'static, F: ReadOnlyWorldQuery + 'static> SystemParam
    for Query<'_, '_, Q, F>
{
    type State = QueryState<Q, F>;
    type Item<'w, 's> = Query<'w, 's, Q, F>;

    fn init_state(world: &mut World, system_meta: &mut SystemMeta) -> Self::State {
        let state = QueryState::new(world);
        assert_component_access_compatibility(
            &system_meta.name,
            std::any::type_name::<Q>(),
            std::any::type_name::<F>(),
            &system_meta.component_access_set,
            &state.component_access,
            world,
        );
        system_meta
            .component_access_set
            .add(state.component_access.clone());
        system_meta
            .archetype_component_access
            .extend(&state.archetype_component_access);
        state
    }

    fn new_archetype(state: &mut Self::State, archetype: &Archetype, system_meta: &mut SystemMeta) {
        state.new_archetype(archetype);
        system_meta
            .archetype_component_access
            .extend(&state.archetype_component_access);
    }

    #[inline]
    unsafe fn get_param<'w, 's>(
        state: &'s mut Self::State,
        system_meta: &SystemMeta,
        world: &'w World,
        change_tick: u32,
    ) -> Self::Item<'w, 's> {
        Query::new(
            world,
            state,
            system_meta.last_change_tick,
            change_tick,
            false,
        )
    }
}

fn assert_component_access_compatibility(
    system_name: &str,
    query_type: &'static str,
    filter_type: &'static str,
    system_access: &FilteredAccessSet<ComponentId>,
    current: &FilteredAccess<ComponentId>,
    world: &World,
) {
    let conflicts = system_access.get_conflicts_single(current);
    if conflicts.is_empty() {
        return;
    }
    let conflicting_components = conflicts
        .into_iter()
        .map(|component_id| world.components.get_info(component_id).unwrap().name())
        .collect::<Vec<&str>>();
    let accesses = conflicting_components.join(", ");
    panic!("error[B0001]: Query<{query_type}, {filter_type}> in system {system_name} accesses component(s) {accesses} in a way that conflicts with a previous system parameter. Consider using `Without<T>` to create disjoint Queries or merging conflicting Queries into a `ParamSet`.");
}

/// A collection of potentially conflicting [`SystemParam`]s allowed by disjoint access.
///
/// Allows systems to safely access and interact with up to 8 mutually exclusive [`SystemParam`]s, such as
/// two queries that reference the same mutable data or an event reader and writer of the same type.
///
/// Each individual [`SystemParam`] can be accessed by using the functions `p0()`, `p1()`, ..., `p7()`,
/// according to the order they are defined in the `ParamSet`. This ensures that there's either
/// only one mutable reference to a parameter at a time or any number of immutable references.
///
/// # Examples
///
/// The following system mutably accesses the same component two times,
/// which is not allowed due to rust's mutability rules.
///
/// ```should_panic
/// # use bevy_ecs::prelude::*;
/// #
/// # #[derive(Component)]
/// # struct Health;
/// #
/// # #[derive(Component)]
/// # struct Enemy;
/// #
/// # #[derive(Component)]
/// # struct Ally;
/// #
/// // This will panic at runtime when the system gets initialized.
/// fn bad_system(
///     mut enemies: Query<&mut Health, With<Enemy>>,
///     mut allies: Query<&mut Health, With<Ally>>,
/// ) {
///     // ...
/// }
/// #
/// # let mut bad_system_system = bevy_ecs::system::IntoSystem::into_system(bad_system);
/// # let mut world = World::new();
/// # bad_system_system.initialize(&mut world);
/// # bad_system_system.run((), &mut world);
/// ```
///
/// Conflicting `SystemParam`s like these can be placed in a `ParamSet`,
/// which leverages the borrow checker to ensure that only one of the contained parameters are accessed at a given time.
///
/// ```
/// # use bevy_ecs::prelude::*;
/// #
/// # #[derive(Component)]
/// # struct Health;
/// #
/// # #[derive(Component)]
/// # struct Enemy;
/// #
/// # #[derive(Component)]
/// # struct Ally;
/// #
/// // Given the following system
/// fn fancy_system(
///     mut set: ParamSet<(
///         Query<&mut Health, With<Enemy>>,
///         Query<&mut Health, With<Ally>>,
///     )>
/// ) {
///     // This will access the first `SystemParam`.
///     for mut health in set.p0().iter_mut() {
///         // Do your fancy stuff here...
///     }
///
///     // The second `SystemParam`.
///     // This would fail to compile if the previous parameter was still borrowed.
///     for mut health in set.p1().iter_mut() {
///         // Do even fancier stuff here...
///     }
/// }
/// # bevy_ecs::system::assert_is_system(fancy_system);
/// ```
///
/// Of course, `ParamSet`s can be used with any kind of `SystemParam`, not just [queries](Query).
///
/// ```
/// # use bevy_ecs::prelude::*;
/// #
/// # struct MyEvent;
/// # impl MyEvent {
/// #   pub fn new() -> Self { Self }
/// # }
/// fn event_system(
///     mut set: ParamSet<(
///         // `EventReader`s and `EventWriter`s conflict with each other,
///         // since they both access the event queue resource for `MyEvent`.
///         EventReader<MyEvent>,
///         EventWriter<MyEvent>,
///         // `&World` reads the entire world, so a `ParamSet` is the only way
///         // that it can be used in the same system as any mutable accesses.
///         &World,
///     )>,
/// ) {
///     for event in set.p0().iter() {
///         // ...
///         # let _event = event;
///     }
///     set.p1().send(MyEvent::new());
///     
///     let entities = set.p2().entities();
///     // ...
///     # let _entities = entities;
/// }
/// # bevy_ecs::system::assert_is_system(event_system);
/// ```
pub struct ParamSet<'w, 's, T: SystemParam> {
    param_states: &'s mut T::State,
    world: &'w World,
    system_meta: SystemMeta,
    change_tick: u32,
}

impl_param_set!();

/// A type that can be inserted into a [`World`] as a singleton.
///
/// You can access resource data in systems using the [`Res`] and [`ResMut`] system parameters
///
/// Only one resource of each type can be stored in a [`World`] at any given time.
///
/// # Examples
///
/// ```
/// # let mut world = World::default();
/// # let mut schedule = Schedule::default();
/// # schedule.add_stage("update", SystemStage::parallel());
/// # use bevy_ecs::prelude::*;
/// #[derive(Resource)]
/// struct MyResource { value: u32 }
///
/// world.insert_resource(MyResource { value: 42 });
///
/// fn read_resource_system(resource: Res<MyResource>) {
///     assert_eq!(resource.value, 42);
/// }
///
/// fn write_resource_system(mut resource: ResMut<MyResource>) {
///     assert_eq!(resource.value, 42);
///     resource.value = 0;
///     assert_eq!(resource.value, 0);
/// }
/// # schedule.add_system_to_stage("update", read_resource_system.label("first"));
/// # schedule.add_system_to_stage("update", write_resource_system.after("first"));
/// # schedule.run_once(&mut world);
/// ```
pub trait Resource: Send + Sync + 'static {}

// SAFETY: Res only reads a single World resource
unsafe impl<'a, T: Resource> ReadOnlySystemParam for Res<'a, T> {}

// SAFETY: Res ComponentId and ArchetypeComponentId access is applied to SystemMeta. If this Res
// conflicts with any prior access, an error will occur.
unsafe impl<'a, T: Resource> OptionalSystemParam for Res<'a, T> {
    type State = ComponentId;
    type Item<'w, 's> = Res<'w, T>;

    fn init_state(world: &mut World, system_meta: &mut SystemMeta) -> Self::State {
        let component_id = world.initialize_resource::<T>();
        let combined_access = system_meta.component_access_set.combined_access();
        assert!(
            !combined_access.has_write(component_id),
            "error[B0002]: Res<{}> in system {} conflicts with a previous ResMut<{0}> access. Consider removing the duplicate access.",
            std::any::type_name::<T>(),
            system_meta.name,
        );
        system_meta
            .component_access_set
            .add_unfiltered_read(component_id);

        let archetype_component_id = world
            .get_resource_archetype_component_id(component_id)
            .unwrap();
        system_meta
            .archetype_component_access
            .add_read(archetype_component_id);

        component_id
    }

    #[inline]
    unsafe fn get_param<'w, 's>(
        &mut component_id: &'s mut Self::State,
        system_meta: &SystemMeta,
        world: &'w World,
        change_tick: u32,
    ) -> Option<Self::Item<'w, 's>> {
        world
            .get_resource_with_ticks(component_id)
            .map(|(ptr, ticks)| Res {
                value: ptr.deref(),
                ticks: Ticks {
                    added: ticks.added.deref(),
                    changed: ticks.changed.deref(),
                    last_change_tick: system_meta.last_change_tick,
                    change_tick,
                },
            })
    }
}

// SAFETY: Res ComponentId and ArchetypeComponentId access is applied to SystemMeta. If this Res
// conflicts with any prior access, a panic will occur.
unsafe impl<'a, T: Resource> OptionalSystemParam for ResMut<'a, T> {
    type State = ComponentId;
    type Item<'w, 's> = ResMut<'w, T>;

    fn init_state(world: &mut World, system_meta: &mut SystemMeta) -> Self::State {
        let component_id = world.initialize_resource::<T>();
        let combined_access = system_meta.component_access_set.combined_access();
        if combined_access.has_write(component_id) {
            panic!(
                "error[B0002]: ResMut<{}> in system {} conflicts with a previous ResMut<{0}> access. Consider removing the duplicate access.",
                std::any::type_name::<T>(), system_meta.name);
        } else if combined_access.has_read(component_id) {
            panic!(
                "error[B0002]: ResMut<{}> in system {} conflicts with a previous Res<{0}> access. Consider removing the duplicate access.",
                std::any::type_name::<T>(), system_meta.name);
        }
        system_meta
            .component_access_set
            .add_unfiltered_write(component_id);

        let archetype_component_id = world
            .get_resource_archetype_component_id(component_id)
            .unwrap();
        system_meta
            .archetype_component_access
            .add_write(archetype_component_id);

        component_id
    }

    #[inline]
    unsafe fn get_param<'w, 's>(
        &mut component_id: &'s mut Self::State,
        system_meta: &SystemMeta,
        world: &'w World,
        change_tick: u32,
<<<<<<< HEAD
    ) -> Option<Self::Item<'w, 's>> {
=======
    ) -> Self::Item<'w, 's> {
        let value = world
            .as_unsafe_world_cell_migration_internal()
            .get_resource_mut_with_id(component_id)
            .unwrap_or_else(|| {
                panic!(
                    "Resource requested by {} does not exist: {}",
                    system_meta.name,
                    std::any::type_name::<T>()
                )
            });
        ResMut {
            value: value.value,
            ticks: TicksMut {
                added: value.ticks.added,
                changed: value.ticks.changed,
                last_change_tick: system_meta.last_change_tick,
                change_tick,
            },
        }
    }
}

// SAFETY: this impl defers to `ResMut`, which initializes and validates the correct world access.
unsafe impl<'a, T: Resource> SystemParam for Option<ResMut<'a, T>> {
    type State = ComponentId;
    type Item<'w, 's> = Option<ResMut<'w, T>>;

    fn init_state(world: &mut World, system_meta: &mut SystemMeta) -> Self::State {
        ResMut::<T>::init_state(world, system_meta)
    }

    #[inline]
    unsafe fn get_param<'w, 's>(
        &mut component_id: &'s mut Self::State,
        system_meta: &SystemMeta,
        world: &'w World,
        change_tick: u32,
    ) -> Self::Item<'w, 's> {
>>>>>>> 3281aea5
        world
            .as_unsafe_world_cell_migration_internal()
            .get_resource_mut_with_id(component_id)
            .map(|value| ResMut {
                value: value.value,
                ticks: TicksMut {
                    added: value.ticks.added,
                    changed: value.ticks.changed,
                    last_change_tick: system_meta.last_change_tick,
                    change_tick,
                },
            })
    }
}

// SAFETY: Commands only accesses internal state
unsafe impl<'w, 's> ReadOnlySystemParam for Commands<'w, 's> {}

// SAFETY: `Commands::get_param` does not access the world.
unsafe impl SystemParam for Commands<'_, '_> {
    type State = CommandQueue;
    type Item<'w, 's> = Commands<'w, 's>;

    fn init_state(_world: &mut World, _system_meta: &mut SystemMeta) -> Self::State {
        Default::default()
    }

    fn apply(state: &mut Self::State, _system_meta: &SystemMeta, world: &mut World) {
        #[cfg(feature = "trace")]
        let _system_span =
            bevy_utils::tracing::info_span!("system_commands", name = _system_meta.name())
                .entered();
        state.apply(world);
    }

    #[inline]
    unsafe fn get_param<'w, 's>(
        state: &'s mut Self::State,
        _system_meta: &SystemMeta,
        world: &'w World,
        _change_tick: u32,
    ) -> Self::Item<'w, 's> {
        Commands::new(state, world)
    }
}

/// SAFETY: only reads world
unsafe impl<'w> ReadOnlySystemParam for &'w World {}

// SAFETY: `read_all` access is set and conflicts result in a panic
unsafe impl SystemParam for &'_ World {
    type State = ();
    type Item<'w, 's> = &'w World;

    fn init_state(_world: &mut World, system_meta: &mut SystemMeta) -> Self::State {
        let mut access = Access::default();
        access.read_all();
        if !system_meta
            .archetype_component_access
            .is_compatible(&access)
        {
            panic!("&World conflicts with a previous mutable system parameter. Allowing this would break Rust's mutability rules");
        }
        system_meta.archetype_component_access.extend(&access);

        let mut filtered_access = FilteredAccess::default();

        filtered_access.read_all();
        if !system_meta
            .component_access_set
            .get_conflicts_single(&filtered_access)
            .is_empty()
        {
            panic!("&World conflicts with a previous mutable system parameter. Allowing this would break Rust's mutability rules");
        }
        system_meta.component_access_set.add(filtered_access);
    }

    unsafe fn get_param<'w, 's>(
        _state: &'s mut Self::State,
        _system_meta: &SystemMeta,
        world: &'w World,
        _change_tick: u32,
    ) -> Self::Item<'w, 's> {
        world
    }
}

/// A system local [`SystemParam`].
///
/// A local may only be accessed by the system itself and is therefore not visible to other systems.
/// If two or more systems specify the same local type each will have their own unique local.
/// If multiple [`SystemParam`]s within the same system each specify the same local type
/// each will get their own distinct data storage.
///
/// The supplied lifetime parameter is the [`SystemParam`]s `'s` lifetime.
///
/// # Examples
///
/// ```
/// # use bevy_ecs::prelude::*;
/// # let world = &mut World::default();
/// fn write_to_local(mut local: Local<usize>) {
///     *local = 42;
/// }
/// fn read_from_local(local: Local<usize>) -> usize {
///     *local
/// }
/// let mut write_system = IntoSystem::into_system(write_to_local);
/// let mut read_system = IntoSystem::into_system(read_from_local);
/// write_system.initialize(world);
/// read_system.initialize(world);
///
/// assert_eq!(read_system.run((), world), 0);
/// write_system.run((), world);
/// // Note how the read local is still 0 due to the locals not being shared.
/// assert_eq!(read_system.run((), world), 0);
/// ```
///
/// N.B. A [`Local`]s value cannot be read or written to outside of the containing system.
/// To add configuration to a system, convert a capturing closure into the system instead:
///
/// ```
/// # use bevy_ecs::prelude::*;
/// # use bevy_ecs::system::assert_is_system;
/// struct Config(u32);
/// #[derive(Resource)]
/// struct Myu32Wrapper(u32);
/// fn reset_to_system(value: Config) -> impl FnMut(ResMut<Myu32Wrapper>) {
///     move |mut val| val.0 = value.0
/// }
///
/// // .add_system(reset_to_system(my_config))
/// # assert_is_system(reset_to_system(Config(10)));
/// ```
pub struct Local<'s, T: FromWorld + Send + 'static>(pub(crate) &'s mut T);

// SAFETY: Local only accesses internal state
unsafe impl<'s, T: FromWorld + Send + 'static> ReadOnlySystemParam for Local<'s, T> {}

impl<'s, T: FromWorld + Send + Sync + 'static> Debug for Local<'s, T>
where
    T: Debug,
{
    fn fmt(&self, f: &mut std::fmt::Formatter<'_>) -> std::fmt::Result {
        f.debug_tuple("Local").field(&self.0).finish()
    }
}

impl<'s, T: FromWorld + Send + Sync + 'static> Deref for Local<'s, T> {
    type Target = T;

    #[inline]
    fn deref(&self) -> &Self::Target {
        self.0
    }
}

impl<'s, T: FromWorld + Send + Sync + 'static> DerefMut for Local<'s, T> {
    #[inline]
    fn deref_mut(&mut self) -> &mut Self::Target {
        self.0
    }
}

impl<'s, 'a, T: FromWorld + Send + 'static> IntoIterator for &'a Local<'s, T>
where
    &'a T: IntoIterator,
{
    type Item = <&'a T as IntoIterator>::Item;
    type IntoIter = <&'a T as IntoIterator>::IntoIter;

    fn into_iter(self) -> Self::IntoIter {
        self.0.into_iter()
    }
}

impl<'s, 'a, T: FromWorld + Send + 'static> IntoIterator for &'a mut Local<'s, T>
where
    &'a mut T: IntoIterator,
{
    type Item = <&'a mut T as IntoIterator>::Item;
    type IntoIter = <&'a mut T as IntoIterator>::IntoIter;

    fn into_iter(self) -> Self::IntoIter {
        self.0.into_iter()
    }
}

// SAFETY: only local state is accessed
unsafe impl<'a, T: FromWorld + Send + 'static> SystemParam for Local<'a, T> {
    type State = SyncCell<T>;
    type Item<'w, 's> = Local<'s, T>;

    fn init_state(world: &mut World, _system_meta: &mut SystemMeta) -> Self::State {
        SyncCell::new(T::from_world(world))
    }

    #[inline]
    unsafe fn get_param<'w, 's>(
        state: &'s mut Self::State,
        _system_meta: &SystemMeta,
        _world: &'w World,
        _change_tick: u32,
    ) -> Self::Item<'w, 's> {
        Local(state.get())
    }
}

/// A [`SystemParam`] that grants access to the entities that had their `T` [`Component`] removed.
///
/// Note that this does not allow you to see which data existed before removal.
/// If you need this, you will need to track the component data value on your own,
/// using a regularly scheduled system that requests `Query<(Entity, &T), Changed<T>>`
/// and stores the data somewhere safe to later cross-reference.
///
/// If you are using `bevy_ecs` as a standalone crate,
/// note that the `RemovedComponents` list will not be automatically cleared for you,
/// and will need to be manually flushed using [`World::clear_trackers`]
///
/// For users of `bevy` and `bevy_app`, this is automatically done in `bevy_app::App::update`.
/// For the main world, [`World::clear_trackers`] is run after the main schedule is run and after
/// `SubApp`'s have run.
///
/// # Examples
///
/// Basic usage:
///
/// ```
/// # use bevy_ecs::component::Component;
/// # use bevy_ecs::system::IntoSystem;
/// # use bevy_ecs::system::RemovedComponents;
/// #
/// # #[derive(Component)]
/// # struct MyComponent;
///
/// fn react_on_removal(removed: RemovedComponents<MyComponent>) {
///     removed.iter().for_each(|removed_entity| println!("{:?}", removed_entity));
/// }
///
/// # bevy_ecs::system::assert_is_system(react_on_removal);
/// ```
pub struct RemovedComponents<'a, T: Component> {
    world: &'a World,
    component_id: ComponentId,
    marker: PhantomData<T>,
}

impl<'a, T: Component> RemovedComponents<'a, T> {
    /// Returns an iterator over the entities that had their `T` [`Component`] removed.
    pub fn iter(&self) -> std::iter::Cloned<std::slice::Iter<'_, Entity>> {
        self.world.removed_with_id(self.component_id)
    }
}

impl<'a, T: Component> IntoIterator for &'a RemovedComponents<'a, T> {
    type Item = Entity;
    type IntoIter = std::iter::Cloned<std::slice::Iter<'a, Entity>>;

    fn into_iter(self) -> Self::IntoIter {
        self.iter()
    }
}

// SAFETY: Only reads World components
unsafe impl<'a, T: Component> ReadOnlySystemParam for RemovedComponents<'a, T> {}

// SAFETY: no component access. removed component entity collections can be read in parallel and are
// never mutably borrowed during system execution
unsafe impl<'a, T: Component> SystemParam for RemovedComponents<'a, T> {
    type State = ComponentId;
    type Item<'w, 's> = RemovedComponents<'w, T>;

    fn init_state(world: &mut World, _system_meta: &mut SystemMeta) -> Self::State {
        world.init_component::<T>()
    }

    #[inline]
    unsafe fn get_param<'w, 's>(
        &mut component_id: &'s mut Self::State,
        _system_meta: &SystemMeta,
        world: &'w World,
        _change_tick: u32,
    ) -> Self::Item<'w, 's> {
        RemovedComponents {
            world,
            component_id,
            marker: PhantomData,
        }
    }
}

/// Shared borrow of a non-[`Send`] resource.
///
/// Only `Send` resources may be accessed with the [`Res`] [`SystemParam`]. In case that the
/// resource does not implement `Send`, this `SystemParam` wrapper can be used. This will instruct
/// the scheduler to instead run the system on the main thread so that it doesn't send the resource
/// over to another thread.
///
/// # Panics
///
/// Panics when used as a `SystemParameter` if the resource does not exist.
///
/// Use `Option<NonSend<T>>` instead if the resource might not always exist.
pub struct NonSend<'w, T: 'static> {
    pub(crate) value: &'w T,
    ticks: ComponentTicks,
    last_change_tick: u32,
    change_tick: u32,
}

// SAFETY: Only reads a single World non-send resource
unsafe impl<'w, T> ReadOnlySystemParam for NonSend<'w, T> {}

impl<'w, T> Debug for NonSend<'w, T>
where
    T: Debug,
{
    fn fmt(&self, f: &mut std::fmt::Formatter<'_>) -> std::fmt::Result {
        f.debug_tuple("NonSend").field(&self.value).finish()
    }
}

impl<'w, T: 'static> NonSend<'w, T> {
    /// Returns `true` if the resource was added after the system last ran.
    pub fn is_added(&self) -> bool {
        self.ticks.is_added(self.last_change_tick, self.change_tick)
    }

    /// Returns `true` if the resource was added or mutably dereferenced after the system last ran.
    pub fn is_changed(&self) -> bool {
        self.ticks
            .is_changed(self.last_change_tick, self.change_tick)
    }
}

impl<'w, T> Deref for NonSend<'w, T> {
    type Target = T;

    fn deref(&self) -> &Self::Target {
        self.value
    }
}
impl<'a, T> From<NonSendMut<'a, T>> for NonSend<'a, T> {
    fn from(nsm: NonSendMut<'a, T>) -> Self {
        Self {
            value: nsm.value,
            ticks: ComponentTicks {
                added: nsm.ticks.added.to_owned(),
                changed: nsm.ticks.changed.to_owned(),
            },
            change_tick: nsm.ticks.change_tick,
            last_change_tick: nsm.ticks.last_change_tick,
        }
    }
}

// SAFETY: NonSendComponentId and ArchetypeComponentId access is applied to SystemMeta. If this
// NonSend conflicts with any prior access, a panic will occur.
unsafe impl<'a, T: 'static> OptionalSystemParam for NonSend<'a, T> {
    type State = ComponentId;
    type Item<'w, 's> = NonSend<'w, T>;

    fn init_state(world: &mut World, system_meta: &mut SystemMeta) -> Self::State {
        system_meta.set_non_send();

        let component_id = world.initialize_non_send_resource::<T>();
        let combined_access = system_meta.component_access_set.combined_access();
        assert!(
            !combined_access.has_write(component_id),
            "error[B0002]: NonSend<{}> in system {} conflicts with a previous mutable resource access ({0}). Consider removing the duplicate access.",
            std::any::type_name::<T>(),
            system_meta.name,
        );
        system_meta
            .component_access_set
            .add_unfiltered_read(component_id);

        let archetype_component_id = world
            .get_non_send_archetype_component_id(component_id)
            .unwrap();
        system_meta
            .archetype_component_access
            .add_read(archetype_component_id);

        component_id
    }

    #[inline]
    unsafe fn get_param<'w, 's>(
        &mut component_id: &'s mut Self::State,
        system_meta: &SystemMeta,
        world: &'w World,
        change_tick: u32,
    ) -> Option<Self::Item<'w, 's>> {
        world
            .get_non_send_with_ticks(component_id)
            .map(|(ptr, ticks)| NonSend {
                value: ptr.deref(),
                ticks: ticks.read(),
                last_change_tick: system_meta.last_change_tick,
                change_tick,
            })
    }
}

// SAFETY: NonSendMut ComponentId and ArchetypeComponentId access is applied to SystemMeta. If this
// NonSendMut conflicts with any prior access, a panic will occur.
unsafe impl<'a, T: 'static> OptionalSystemParam for NonSendMut<'a, T> {
    type State = ComponentId;
    type Item<'w, 's> = NonSendMut<'w, T>;

    fn init_state(world: &mut World, system_meta: &mut SystemMeta) -> Self::State {
        system_meta.set_non_send();

        let component_id = world.initialize_non_send_resource::<T>();
        let combined_access = system_meta.component_access_set.combined_access();
        if combined_access.has_write(component_id) {
            panic!(
                "error[B0002]: NonSendMut<{}> in system {} conflicts with a previous mutable resource access ({0}). Consider removing the duplicate access.",
                std::any::type_name::<T>(), system_meta.name);
        } else if combined_access.has_read(component_id) {
            panic!(
                "error[B0002]: NonSendMut<{}> in system {} conflicts with a previous immutable resource access ({0}). Consider removing the duplicate access.",
                std::any::type_name::<T>(), system_meta.name);
        }
        system_meta
            .component_access_set
            .add_unfiltered_write(component_id);

        let archetype_component_id = world
            .get_non_send_archetype_component_id(component_id)
            .unwrap();
        system_meta
            .archetype_component_access
            .add_write(archetype_component_id);

        component_id
    }

    #[inline]
    unsafe fn get_param<'w, 's>(
        &mut component_id: &'s mut Self::State,
        system_meta: &SystemMeta,
        world: &'w World,
        change_tick: u32,
    ) -> Option<Self::Item<'w, 's>> {
        world
            .get_non_send_with_ticks(component_id)
            .map(|(ptr, ticks)| NonSendMut {
                value: ptr.assert_unique().deref_mut(),
                ticks: TicksMut::from_tick_cells(ticks, system_meta.last_change_tick, change_tick),
            })
    }
}

// SAFETY: Only reads World archetypes
unsafe impl<'a> ReadOnlySystemParam for &'a Archetypes {}

// SAFETY: no component value access
unsafe impl<'a> SystemParam for &'a Archetypes {
    type State = ();
    type Item<'w, 's> = &'w Archetypes;

    fn init_state(_world: &mut World, _system_meta: &mut SystemMeta) -> Self::State {}

    #[inline]
    unsafe fn get_param<'w, 's>(
        _state: &'s mut Self::State,
        _system_meta: &SystemMeta,
        world: &'w World,
        _change_tick: u32,
    ) -> Self::Item<'w, 's> {
        world.archetypes()
    }
}

// SAFETY: Only reads World components
unsafe impl<'a> ReadOnlySystemParam for &'a Components {}

// SAFETY: no component value access
unsafe impl<'a> SystemParam for &'a Components {
    type State = ();
    type Item<'w, 's> = &'w Components;

    fn init_state(_world: &mut World, _system_meta: &mut SystemMeta) -> Self::State {}

    #[inline]
    unsafe fn get_param<'w, 's>(
        _state: &'s mut Self::State,
        _system_meta: &SystemMeta,
        world: &'w World,
        _change_tick: u32,
    ) -> Self::Item<'w, 's> {
        world.components()
    }
}

// SAFETY: Only reads World entities
unsafe impl<'a> ReadOnlySystemParam for &'a Entities {}

// SAFETY: no component value access
unsafe impl<'a> SystemParam for &'a Entities {
    type State = ();
    type Item<'w, 's> = &'w Entities;

    fn init_state(_world: &mut World, _system_meta: &mut SystemMeta) -> Self::State {}

    #[inline]
    unsafe fn get_param<'w, 's>(
        _state: &'s mut Self::State,
        _system_meta: &SystemMeta,
        world: &'w World,
        _change_tick: u32,
    ) -> Self::Item<'w, 's> {
        world.entities()
    }
}

// SAFETY: Only reads World bundles
unsafe impl<'a> ReadOnlySystemParam for &'a Bundles {}

// SAFETY: no component value access
unsafe impl<'a> SystemParam for &'a Bundles {
    type State = ();
    type Item<'w, 's> = &'w Bundles;

    fn init_state(_world: &mut World, _system_meta: &mut SystemMeta) -> Self::State {}

    #[inline]
    unsafe fn get_param<'w, 's>(
        _state: &'s mut Self::State,
        _system_meta: &SystemMeta,
        world: &'w World,
        _change_tick: u32,
    ) -> Self::Item<'w, 's> {
        world.bundles()
    }
}

/// A [`SystemParam`] that reads the previous and current change ticks of the system.
///
/// A system's change ticks are updated each time it runs:
/// - `last_change_tick` copies the previous value of `change_tick`
/// - `change_tick` copies the current value of [`World::read_change_tick`]
///
/// Component change ticks that are more recent than `last_change_tick` will be detected by the system.
/// Those can be read by calling [`last_changed`](crate::change_detection::DetectChanges::last_changed)
/// on a [`Mut<T>`](crate::change_detection::Mut) or [`ResMut<T>`](crate::change_detection::ResMut).
#[derive(Debug)]
pub struct SystemChangeTick {
    last_change_tick: u32,
    change_tick: u32,
}

impl SystemChangeTick {
    /// Returns the current [`World`] change tick seen by the system.
    #[inline]
    pub fn change_tick(&self) -> u32 {
        self.change_tick
    }

    /// Returns the [`World`] change tick seen by the system the previous time it ran.
    #[inline]
    pub fn last_change_tick(&self) -> u32 {
        self.last_change_tick
    }
}

// SAFETY: Only reads internal system state
unsafe impl ReadOnlySystemParam for SystemChangeTick {}

// SAFETY: `SystemChangeTick` doesn't require any world access
unsafe impl SystemParam for SystemChangeTick {
    type State = ();
    type Item<'w, 's> = SystemChangeTick;

    fn init_state(_world: &mut World, _system_meta: &mut SystemMeta) -> Self::State {}

    unsafe fn get_param<'w, 's>(
        _state: &'s mut Self::State,
        system_meta: &SystemMeta,
        _world: &'w World,
        change_tick: u32,
    ) -> Self::Item<'w, 's> {
        SystemChangeTick {
            last_change_tick: system_meta.last_change_tick,
            change_tick,
        }
    }
}

/// Name of the system that corresponds to this [`crate::system::SystemState`].
///
/// This is not a reliable identifier, it is more so useful for debugging
/// purposes of finding where a system parameter is being used incorrectly.
pub struct SystemName<'s> {
    name: &'s str,
}

impl<'s> SystemName<'s> {
    pub fn name(&self) -> &str {
        self.name
    }
}

impl<'s> Deref for SystemName<'s> {
    type Target = str;
    fn deref(&self) -> &Self::Target {
        self.name()
    }
}

impl<'s> AsRef<str> for SystemName<'s> {
    fn as_ref(&self) -> &str {
        self.name()
    }
}

impl<'s> From<SystemName<'s>> for &'s str {
    fn from(name: SystemName<'s>) -> &'s str {
        name.name
    }
}

impl<'s> std::fmt::Debug for SystemName<'s> {
    #[inline(always)]
    fn fmt(&self, f: &mut std::fmt::Formatter) -> std::fmt::Result {
        f.debug_tuple("SystemName").field(&self.name()).finish()
    }
}

impl<'s> std::fmt::Display for SystemName<'s> {
    #[inline(always)]
    fn fmt(&self, f: &mut std::fmt::Formatter) -> std::fmt::Result {
        std::fmt::Display::fmt(&self.name(), f)
    }
}

// SAFETY: no component value access
unsafe impl SystemParam for SystemName<'_> {
    type State = Cow<'static, str>;
    type Item<'w, 's> = SystemName<'s>;

    fn init_state(_world: &mut World, system_meta: &mut SystemMeta) -> Self::State {
        system_meta.name.clone()
    }

    #[inline]
    unsafe fn get_param<'w, 's>(
        name: &'s mut Self::State,
        _system_meta: &SystemMeta,
        _world: &'w World,
        _change_tick: u32,
    ) -> Self::Item<'w, 's> {
        SystemName { name }
    }
}

// SAFETY: Only reads internal system state
unsafe impl<'s> ReadOnlySystemParam for SystemName<'s> {}

macro_rules! impl_system_param_tuple {
    ($($param: ident),*) => {
        // SAFETY: tuple consists only of ReadOnlySystemParams
        unsafe impl<$($param: ReadOnlySystemParam),*> ReadOnlySystemParam for ($($param,)*) {}

        // SAFETY: implementors of each `SystemParam` in the tuple have validated their impls
        #[allow(clippy::undocumented_unsafe_blocks)] // false positive by clippy
        #[allow(non_snake_case)]
        unsafe impl<$($param: SystemParam),*> SystemParam for ($($param,)*) {
            type State = ($($param::State,)*);
            type Item<'w, 's> = ($($param::Item::<'w, 's>,)*);

            #[inline]
            fn init_state(_world: &mut World, _system_meta: &mut SystemMeta) -> Self::State {
                (($($param::init_state(_world, _system_meta),)*))
            }

            #[inline]
            fn new_archetype(($($param,)*): &mut Self::State, _archetype: &Archetype, _system_meta: &mut SystemMeta) {
                $($param::new_archetype($param, _archetype, _system_meta);)*
            }

            #[inline]
            fn apply(($($param,)*): &mut Self::State, _system_meta: &SystemMeta, _world: &mut World) {
                $($param::apply($param, _system_meta, _world);)*
            }

            #[inline]
            #[allow(clippy::unused_unit)]
            unsafe fn get_param<'w, 's>(
                state: &'s mut Self::State,
                _system_meta: &SystemMeta,
                _world: &'w World,
                _change_tick: u32,
            ) -> Self::Item<'w, 's> {

                let ($($param,)*) = state;
                ($($param::get_param($param, _system_meta, _world, _change_tick),)*)
            }
        }
    };
}

all_tuples!(impl_system_param_tuple, 0, 16, P);

pub mod lifetimeless {
    pub type SQuery<Q, F = ()> = super::Query<'static, 'static, Q, F>;
    pub type Read<T> = &'static T;
    pub type Write<T> = &'static mut T;
    pub type SRes<T> = super::Res<'static, T>;
    pub type SResMut<T> = super::ResMut<'static, T>;
    pub type SCommands = crate::system::Commands<'static, 'static>;
}

/// A helper for using system parameters in generic contexts
///
/// This type is a [`SystemParam`] adapter which always has
/// `Self::State::Item == Self` (ignoring lifetimes for brevity),
/// no matter the argument [`SystemParam`] (`P`) (other than
/// that `P` must be `'static`)
///
/// This makes it useful for having arbitrary [`SystemParam`] type arguments
/// to function systems, or for generic types using the [`derive@SystemParam`]
/// derive:
///
/// ```
/// # use bevy_ecs::prelude::*;
/// use bevy_ecs::system::{SystemParam, StaticSystemParam};
/// #[derive(SystemParam)]
/// struct GenericParam<'w,'s, T: SystemParam + 'static> {
///     field: StaticSystemParam<'w, 's, T>,
/// }
/// fn do_thing_generically<T: SystemParam + 'static>(t: StaticSystemParam<T>) {}
///
/// fn check_always_is_system<T: SystemParam + 'static>(){
///     bevy_ecs::system::assert_is_system(do_thing_generically::<T>);
/// }
/// ```
/// Note that in a real case you'd generally want
/// additional bounds on `P`, for your use of the parameter
/// to have a reason to be generic.
///
/// For example, using this would allow a type to be generic over
/// whether a resource is accessed mutably or not, with
/// impls being bounded on [`P: Deref<Target=MyType>`](Deref), and
/// [`P: DerefMut<Target=MyType>`](DerefMut) depending on whether the
/// method requires mutable access or not.
///
/// The method which doesn't use this type will not compile:
/// ```compile_fail
/// # use bevy_ecs::prelude::*;
/// # use bevy_ecs::system::{SystemParam, StaticSystemParam};
///
/// fn do_thing_generically<T: SystemParam + 'static>(t: T) {}
///
/// #[derive(SystemParam)]
/// struct GenericParam<'w, 's, T: SystemParam> {
///     field: T,
///     #[system_param(ignore)]
///     // Use the lifetimes in this type, or they will be unbound.
///     phantom: core::marker::PhantomData<&'w &'s ()>
/// }
/// # fn check_always_is_system<T: SystemParam + 'static>(){
/// #    bevy_ecs::system::assert_is_system(do_thing_generically::<T>);
/// # }
/// ```
///
pub struct StaticSystemParam<'w, 's, P: SystemParam>(SystemParamItem<'w, 's, P>);

impl<'w, 's, P: SystemParam> Deref for StaticSystemParam<'w, 's, P> {
    type Target = SystemParamItem<'w, 's, P>;

    fn deref(&self) -> &Self::Target {
        &self.0
    }
}

impl<'w, 's, P: SystemParam> DerefMut for StaticSystemParam<'w, 's, P> {
    fn deref_mut(&mut self) -> &mut Self::Target {
        &mut self.0
    }
}

impl<'w, 's, P: SystemParam> StaticSystemParam<'w, 's, P> {
    /// Get the value of the parameter
    pub fn into_inner(self) -> SystemParamItem<'w, 's, P> {
        self.0
    }
}

// SAFETY: This doesn't add any more reads, and the delegated fetch confirms it
unsafe impl<'w, 's, P: ReadOnlySystemParam + 'static> ReadOnlySystemParam
    for StaticSystemParam<'w, 's, P>
{
}

// SAFETY: all methods are just delegated to `P`'s `SystemParam` implementation
unsafe impl<P: SystemParam + 'static> SystemParam for StaticSystemParam<'_, '_, P> {
    type State = P::State;
    type Item<'world, 'state> = StaticSystemParam<'world, 'state, P>;

    fn init_state(world: &mut World, system_meta: &mut SystemMeta) -> Self::State {
        P::init_state(world, system_meta)
    }

    fn new_archetype(state: &mut Self::State, archetype: &Archetype, system_meta: &mut SystemMeta) {
        P::new_archetype(state, archetype, system_meta);
    }

    fn apply(state: &mut Self::State, system_meta: &SystemMeta, world: &mut World) {
        P::apply(state, system_meta, world);
    }

    unsafe fn get_param<'world, 'state>(
        state: &'state mut Self::State,
        system_meta: &SystemMeta,
        world: &'world World,
        change_tick: u32,
    ) -> Self::Item<'world, 'state> {
        // SAFETY: Defer to the safety of P::SystemParam
        StaticSystemParam(P::get_param(state, system_meta, world, change_tick))
    }
}

#[cfg(test)]
mod tests {
    use super::*;
    use crate::{
        self as bevy_ecs, // Necessary for the `SystemParam` Derive when used inside `bevy_ecs`.
        query::{ReadOnlyWorldQuery, WorldQuery},
        system::Query,
    };

    // Compile test for https://github.com/bevyengine/bevy/pull/2838.
    #[derive(SystemParam)]
    pub struct SpecialQuery<
        'w,
        's,
        Q: WorldQuery + Send + Sync + 'static,
        F: ReadOnlyWorldQuery + Send + Sync + 'static = (),
    > {
        _query: Query<'w, 's, Q, F>,
    }

    // Compile tests for https://github.com/bevyengine/bevy/pull/6694.

    #[derive(SystemParam)]
    pub struct SpecialRes<'w, T: Resource> {
        _res: Res<'w, T>,
    }

    #[derive(SystemParam)]
    pub struct SpecialLocal<'s, T: FromWorld + Send + 'static> {
        _local: Local<'s, T>,
    }

    #[derive(Resource)]
    pub struct R<const I: usize>;

    // Compile test for https://github.com/bevyengine/bevy/pull/7001.
    #[derive(SystemParam)]
    pub struct ConstGenericParam<'w, const I: usize>(Res<'w, R<I>>);

    // Compile test for https://github.com/bevyengine/bevy/pull/6867.
    #[derive(SystemParam)]
    pub struct LongParam<'w> {
        _r0: Res<'w, R<0>>,
        _r1: Res<'w, R<1>>,
        _r2: Res<'w, R<2>>,
        _r3: Res<'w, R<3>>,
        _r4: Res<'w, R<4>>,
        _r5: Res<'w, R<5>>,
        _r6: Res<'w, R<6>>,
        _r7: Res<'w, R<7>>,
        _r8: Res<'w, R<8>>,
        _r9: Res<'w, R<9>>,
        _r10: Res<'w, R<10>>,
        _r11: Res<'w, R<11>>,
        _r12: Res<'w, R<12>>,
        _r13: Res<'w, R<13>>,
        _r14: Res<'w, R<14>>,
        _r15: Res<'w, R<15>>,
        _r16: Res<'w, R<16>>,
    }

    #[allow(dead_code)]
    fn long_system(_param: LongParam) {
        crate::system::assert_is_system(long_system);
    }

    // Compile test for https://github.com/bevyengine/bevy/pull/6919.
    #[derive(SystemParam)]
    struct MyParam<'w, T: Resource, Marker: 'static> {
        _foo: Res<'w, T>,
        #[system_param(ignore)]
        marker: PhantomData<Marker>,
    }

    // Compile tests for https://github.com/bevyengine/bevy/pull/6957.

    #[derive(SystemParam)]
    pub struct UnitParam;

    #[derive(SystemParam)]
    pub struct TupleParam<'w, 's, R: Resource, L: FromWorld + Send + 'static>(
        Res<'w, R>,
        Local<'s, L>,
    );

    #[derive(Resource)]
    struct PrivateResource;

    // Regression test for https://github.com/bevyengine/bevy/issues/4200.
    #[derive(SystemParam)]
    pub struct EncapsulatedParam<'w>(Res<'w, PrivateResource>);

    #[derive(SystemParam)]
    #[system_param(infallible)]
    pub struct ExplicitInfallibleParam<'w> {
        #[system_param(optional)]
        _r0: Res<'w, R<0>>,
        #[system_param(infallible)]
        _r1: Option<Res<'w, R<1>>>,
    }

    #[derive(SystemParam)]
    #[system_param(optional)]
    pub struct OptionalParam<'w> {
        _r0: Res<'w, R<0>>,
        #[system_param(optional)]
        _r1: Res<'w, R<1>>,
        #[system_param(infallible)]
        _r2: Res<'w, R<2>>,
    }

    #[derive(SystemParam)]
    #[system_param(resultful(ResultfulParamErr))]
    pub struct ResultfulParam<'w> {
        #[system_param(optional)]
        _r0: Res<'w, R<0>>,
        #[system_param(optional)]
        _r1: Res<'w, R<1>>,
    }

    #[derive(Debug)]
    pub enum ResultfulParamErr {
        R0,
        R1,
    }

    impl std::fmt::Display for ResultfulParamErr {
        fn fmt(&self, f: &mut std::fmt::Formatter<'_>) -> std::fmt::Result {
            write!(f, "ResultfulParamErr is here!")
        }
    }

    impl std::error::Error for ResultfulParamErr {}

    impl From<SystemParamError<Res<'_, R<0>>>> for ResultfulParamErr {
        fn from(_: SystemParamError<Res<'_, R<0>>>) -> Self {
            Self::R0
        }
    }

    impl From<SystemParamError<Res<'_, R<1>>>> for ResultfulParamErr {
        fn from(_: SystemParamError<Res<'_, R<1>>>) -> Self {
            Self::R1
        }
    }

    // regression test for https://github.com/bevyengine/bevy/issues/7103.
    #[derive(SystemParam)]
    pub struct WhereParam<'w, 's, Q>
    where
        Q: 'static + WorldQuery,
    {
        _q: Query<'w, 's, Q, ()>,
    }
}<|MERGE_RESOLUTION|>--- conflicted
+++ resolved
@@ -889,49 +889,7 @@
         system_meta: &SystemMeta,
         world: &'w World,
         change_tick: u32,
-<<<<<<< HEAD
     ) -> Option<Self::Item<'w, 's>> {
-=======
-    ) -> Self::Item<'w, 's> {
-        let value = world
-            .as_unsafe_world_cell_migration_internal()
-            .get_resource_mut_with_id(component_id)
-            .unwrap_or_else(|| {
-                panic!(
-                    "Resource requested by {} does not exist: {}",
-                    system_meta.name,
-                    std::any::type_name::<T>()
-                )
-            });
-        ResMut {
-            value: value.value,
-            ticks: TicksMut {
-                added: value.ticks.added,
-                changed: value.ticks.changed,
-                last_change_tick: system_meta.last_change_tick,
-                change_tick,
-            },
-        }
-    }
-}
-
-// SAFETY: this impl defers to `ResMut`, which initializes and validates the correct world access.
-unsafe impl<'a, T: Resource> SystemParam for Option<ResMut<'a, T>> {
-    type State = ComponentId;
-    type Item<'w, 's> = Option<ResMut<'w, T>>;
-
-    fn init_state(world: &mut World, system_meta: &mut SystemMeta) -> Self::State {
-        ResMut::<T>::init_state(world, system_meta)
-    }
-
-    #[inline]
-    unsafe fn get_param<'w, 's>(
-        &mut component_id: &'s mut Self::State,
-        system_meta: &SystemMeta,
-        world: &'w World,
-        change_tick: u32,
-    ) -> Self::Item<'w, 's> {
->>>>>>> 3281aea5
         world
             .as_unsafe_world_cell_migration_internal()
             .get_resource_mut_with_id(component_id)
